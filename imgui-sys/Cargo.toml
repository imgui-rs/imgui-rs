[package]
name = "imgui-sys"
version = "0.0.24-pre"
edition = "2018"
authors = ["Joonas Javanainen <joonas.javanainen@gmail.com>", "imgui-rs contributors"]
description = "Raw FFI bindings to dear imgui"
homepage = "https://github.com/Gekkio/imgui-rs"
repository = "https://github.com/Gekkio/imgui-rs"
license = "MIT/Apache-2.0"
categories = ["gui", "external-ffi-bindings"]
build = "build.rs"

[badges]
travis-ci = { repository = "Gekkio/imgui-rs" }

<<<<<<< HEAD
[target.'cfg(windows)'.dependencies]
winapi = { version = "0.3", features = ["imm"] }
=======
[dependencies]
libc = "0.2"
bitflags = "1.0"
glium = { version = "0.24", default-features = false, optional = true }
gfx = { version = "0.18", optional = true }
>>>>>>> 41d6ccc6

[build-dependencies]
cc = "1.0"<|MERGE_RESOLUTION|>--- conflicted
+++ resolved
@@ -13,16 +13,8 @@
 [badges]
 travis-ci = { repository = "Gekkio/imgui-rs" }
 
-<<<<<<< HEAD
 [target.'cfg(windows)'.dependencies]
 winapi = { version = "0.3", features = ["imm"] }
-=======
-[dependencies]
-libc = "0.2"
-bitflags = "1.0"
-glium = { version = "0.24", default-features = false, optional = true }
-gfx = { version = "0.18", optional = true }
->>>>>>> 41d6ccc6
 
 [build-dependencies]
 cc = "1.0"