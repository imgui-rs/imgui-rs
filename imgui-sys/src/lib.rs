--- conflicted
+++ resolved
@@ -740,25 +740,15 @@
 
 // Window
 extern "C" {
-<<<<<<< HEAD
     pub fn igBegin(name: ImStr, open: *mut bool, flags: ImGuiWindowFlags) -> bool;
-    pub fn igBegin2(name: ImStr, open: *mut bool, size_on_first_use: ImVec2,
-                    bg_alpha: c_float, flags: ImGuiWindowFlags) -> bool;
-    pub fn igEnd();
-    pub fn igBeginChild(str_id: ImStr, size: ImVec2, border: bool,
-                        extra_flags: ImGuiWindowFlags) -> bool;
-    pub fn igBeginChildEx(id: ImGuiID, size: ImVec2, border: bool,
-                          extra_flags: ImGuiWindowFlags) -> bool;
-=======
-    pub fn igBegin(name: *const c_char, open: *mut bool, flags: ImGuiWindowFlags) -> bool;
-    pub fn igBegin2(name: *const c_char,
+    pub fn igBegin2(name: ImStr,
                     open: *mut bool,
                     size_on_first_use: ImVec2,
                     bg_alpha: c_float,
                     flags: ImGuiWindowFlags)
                     -> bool;
     pub fn igEnd();
-    pub fn igBeginChild(str_id: *const c_char,
+    pub fn igBeginChild(str_id: ImStr,
                         size: ImVec2,
                         border: bool,
                         extra_flags: ImGuiWindowFlags)
@@ -768,7 +758,6 @@
                           border: bool,
                           extra_flags: ImGuiWindowFlags)
                           -> bool;
->>>>>>> 2c4aeb4d
     pub fn igEndChild();
     pub fn igGetContentRegionMax(out: *mut ImVec2);
     pub fn igGetContentRegionAvail(out: *mut ImVec2);
@@ -918,36 +907,9 @@
     pub fn igBulletText(fmt: *const c_char, ...);
     pub fn igBulletText1(text: ImStr);
     // pub fn igBulletTextV(fmt: *const c_char, args: va_list);
-<<<<<<< HEAD
     pub fn igButton(label: ImStr, size: ImVec2) -> bool;
     pub fn igSmallButton(label: ImStr) -> bool;
     pub fn igInvisibleButton(str_id: ImStr, size: ImVec2) -> bool;
-    pub fn igImage(user_texture_id: ImTextureID, size: ImVec2,
-                   uv0: ImVec2, uv1: ImVec2,
-                   tint_col: ImVec4, border_col: ImVec4);
-    pub fn igImageButton(user_texture_id: ImTextureID, size: ImVec2,
-                         uv0: ImVec2, uv1: ImVec2,
-                         frame_padding: c_int, bg_col: ImVec4,
-                         tint_col: ImVec4) -> bool;
-    pub fn igCheckbox(label: ImStr, v: *mut bool) -> bool;
-    pub fn igCheckboxFlags(label: ImStr,
-                           flags: *mut c_uint, flags_value: c_uint) -> bool;
-    pub fn igRadioButtonBool(label: ImStr, active: bool) -> bool;
-    pub fn igRadioButton(label: ImStr, v: *mut c_int,
-                         v_button: c_int) -> bool;
-    pub fn igCombo(label: ImStr, current_item: *mut c_int,
-                   items: *const ImStr, items_count: c_int, height_in_items: c_int) -> bool;
-    pub fn igCombo2(label: ImStr, current_item: *mut c_int,
-                    items_separated_by_zeros: *const c_char, height_in_items: c_int) -> bool;
-    pub fn igCombo3(label: ImStr, current_item: *mut c_int,
-                    items_getter: extern "C" fn(data: *mut c_void,
-                                                idx: c_int, out_text: *mut ImStr) -> bool,
-                    data: *mut c_void, items_count: c_int,
-                    height_in_items: c_int) -> bool;
-=======
-    pub fn igButton(label: *const c_char, size: ImVec2) -> bool;
-    pub fn igSmallButton(label: *const c_char) -> bool;
-    pub fn igInvisibleButton(str_id: *const c_char, size: ImVec2) -> bool;
     pub fn igImage(user_texture_id: ImTextureID,
                    size: ImVec2,
                    uv0: ImVec2,
@@ -962,22 +924,22 @@
                          bg_col: ImVec4,
                          tint_col: ImVec4)
                          -> bool;
-    pub fn igCheckbox(label: *const c_char, v: *mut bool) -> bool;
-    pub fn igCheckboxFlags(label: *const c_char, flags: *mut c_uint, flags_value: c_uint) -> bool;
-    pub fn igRadioButtonBool(label: *const c_char, active: bool) -> bool;
-    pub fn igRadioButton(label: *const c_char, v: *mut c_int, v_button: c_int) -> bool;
-    pub fn igCombo(label: *const c_char,
+    pub fn igCheckbox(label: ImStr, v: *mut bool) -> bool;
+    pub fn igCheckboxFlags(label: ImStr, flags: *mut c_uint, flags_value: c_uint) -> bool;
+    pub fn igRadioButtonBool(label: ImStr, active: bool) -> bool;
+    pub fn igRadioButton(label: ImStr, v: *mut c_int, v_button: c_int) -> bool;
+    pub fn igCombo(label: ImStr,
                    current_item: *mut c_int,
-                   items: *mut *const c_char,
+                   items: *const ImStr,
                    items_count: c_int,
                    height_in_items: c_int)
                    -> bool;
-    pub fn igCombo2(label: *const c_char,
+    pub fn igCombo2(label: ImStr,
                     current_item: *mut c_int,
                     items_separated_by_zeros: *const c_char,
                     height_in_items: c_int)
                     -> bool;
-    pub fn igCombo3(label: *const c_char,
+    pub fn igCombo3(label: ImStr,
                     current_item: *mut c_int,
                     items_getter: extern "C" fn(data: *mut c_void,
                                                 idx: c_int,
@@ -987,389 +949,229 @@
                     items_count: c_int,
                     height_in_items: c_int)
                     -> bool;
->>>>>>> 2c4aeb4d
     pub fn igColorButton(col: ImVec4, small_height: bool, outline_border: bool) -> bool;
     pub fn igColorEdit3(label: ImStr, col: *mut c_float) -> bool;
     pub fn igColorEdit4(label: ImStr, col: *mut c_float, show_alpha: bool) -> bool;
     pub fn igColorEditMode(mode: ImGuiColorEditMode);
-<<<<<<< HEAD
     pub fn igPlotLines(label: ImStr,
-                       values: *const c_float, values_count: c_int, values_offset: c_int,
-                       overlay_text: ImStr,
-                       scale_min: c_float, scale_max: c_float,
-                       graph_size: ImVec2, stride: c_int);
-    pub fn igPlotLines2(label: ImStr,
-                        values_getter: extern "C" fn(data: *mut c_void, idx: c_int) -> c_float,
-                        data: *mut c_void,
-                        values_count: c_int, values_offset: c_int,
-                        overlay_text: ImStr,
-                        scale_min: c_float, scale_max: c_float, graph_size: ImVec2);
-    pub fn igPlotHistogram(label: ImStr,
-                           values: *const c_float, values_count: c_int, values_offset: c_int,
-                           overlay_text: ImStr,
-                           scale_min: c_float, scale_max: c_float,
-                           graph_size: ImVec2, stride: c_int);
-    pub fn igPlotHistogram2(label: ImStr,
-                            values_getter: extern "C" fn(data: *mut c_void, idx: c_int) -> c_float,
-                            data: *mut c_void,
-                            values_count: c_int, values_offset: c_int,
-                            overlay_text: ImStr,
-                            scale_min: c_float, scale_max: c_float,
-=======
-    pub fn igPlotLines(label: *const c_char,
                        values: *const c_float,
                        values_count: c_int,
                        values_offset: c_int,
-                       overlay_text: *const c_char,
+                       overlay_text: ImStr,
                        scale_min: c_float,
                        scale_max: c_float,
                        graph_size: ImVec2,
                        stride: c_int);
-    pub fn igPlotLines2(label: *const c_char,
-                        values_getter: extern "C" fn(data: *mut c_void, idx: c_int) -> c_float,
-                        data: *mut c_void,
-                        values_count: c_int,
-                        values_offset: c_int,
-                        overlay_text: *const c_char,
-                        scale_min: c_float,
-                        scale_max: c_float,
-                        graph_size: ImVec2);
-    pub fn igPlotHistogram(label: *const c_char,
+    pub fn igPlotHistogram(label: ImStr,
                            values: *const c_float,
                            values_count: c_int,
                            values_offset: c_int,
-                           overlay_text: *const c_char,
+                           overlay_text: ImStr,
                            scale_min: c_float,
                            scale_max: c_float,
                            graph_size: ImVec2,
                            stride: c_int);
-    pub fn igPlotHistogram2(label: *const c_char,
+    pub fn igPlotHistogram2(label: ImStr,
                             values_getter: extern "C" fn(data: *mut c_void, idx: c_int) -> c_float,
                             data: *mut c_void,
                             values_count: c_int,
                             values_offset: c_int,
-                            overlay_text: *const c_char,
+                            overlay_text: ImStr,
                             scale_min: c_float,
                             scale_max: c_float,
->>>>>>> 2c4aeb4d
                             graph_size: ImVec2);
     pub fn igProgressBar(fraction: c_float, size_arg: *const ImVec2, overlay: ImStr);
 }
 
 // Widgets: Sliders
 extern "C" {
-<<<<<<< HEAD
-    pub fn igSliderFloat(label: ImStr, v: *mut c_float,
-                         v_min: c_float, v_max: c_float,
-                         display_format: ImStr, power: c_float) -> bool;
-    pub fn igSliderFloat2(label: ImStr, v: *mut c_float,
-                          v_min: c_float, v_max: c_float,
-                          display_format: ImStr, power: c_float) -> bool;
-    pub fn igSliderFloat3(label: ImStr, v: *mut c_float,
-                          v_min: c_float, v_max: c_float,
-                          display_format: ImStr, power: c_float) -> bool;
-    pub fn igSliderFloat4(label: ImStr, v: *mut c_float,
-                          v_min: c_float, v_max: c_float,
-                          display_format: ImStr, power: c_float) -> bool;
-    pub fn igSliderAngle(label: ImStr, v_rad: *mut c_float,
-                         v_degrees_min: c_float, v_degrees_max: c_float) -> bool;
-    pub fn igSliderInt(label: ImStr, v: *mut c_int,
-                       v_min: c_int, v_max: c_int,
-                       display_format: ImStr) -> bool;
-    pub fn igSliderInt2(label: ImStr, v: *mut c_int,
-                        v_min: c_int, v_max: c_int,
-                        display_format: ImStr) -> bool;
-    pub fn igSliderInt3(label: ImStr, v: *mut c_int,
-                        v_min: c_int, v_max: c_int,
-                        display_format: ImStr) -> bool;
-    pub fn igSliderInt4(label: ImStr, v: *mut c_int,
-                        v_min: c_int, v_max: c_int,
-                        display_format: ImStr) -> bool;
-    pub fn igVSliderFloat(label: ImStr, size: ImVec2, v: *mut c_float,
-                          v_min: c_float, v_max: c_float,
-                          display_format: ImStr, power: c_float) -> bool;
-    pub fn igVSliderInt(label: ImStr, size: ImVec2, v: *mut c_int,
-                        v_min: c_int, v_max: c_int, display_format: ImStr) -> bool;
-=======
-    pub fn igSliderFloat(label: *const c_char,
+    pub fn igSliderFloat(label: ImStr,
                          v: *mut c_float,
                          v_min: c_float,
                          v_max: c_float,
-                         display_format: *const c_char,
+                         display_format: ImStr,
                          power: c_float)
                          -> bool;
-    pub fn igSliderFloat2(label: *const c_char,
+    pub fn igSliderFloat2(label: ImStr,
                           v: *mut c_float,
                           v_min: c_float,
                           v_max: c_float,
-                          display_format: *const c_char,
+                          display_format: ImStr,
                           power: c_float)
                           -> bool;
-    pub fn igSliderFloat3(label: *const c_char,
+    pub fn igSliderFloat3(label: ImStr,
                           v: *mut c_float,
                           v_min: c_float,
                           v_max: c_float,
-                          display_format: *const c_char,
+                          display_format: ImStr,
                           power: c_float)
                           -> bool;
-    pub fn igSliderFloat4(label: *const c_char,
+    pub fn igSliderFloat4(label: ImStr,
                           v: *mut c_float,
                           v_min: c_float,
                           v_max: c_float,
-                          display_format: *const c_char,
+                          display_format: ImStr,
                           power: c_float)
                           -> bool;
-    pub fn igSliderAngle(label: *const c_char,
+    pub fn igSliderAngle(label: ImStr,
                          v_rad: *mut c_float,
                          v_degrees_min: c_float,
                          v_degrees_max: c_float)
                          -> bool;
-    pub fn igSliderInt(label: *const c_char,
+    pub fn igSliderInt(label: ImStr,
                        v: *mut c_int,
                        v_min: c_int,
                        v_max: c_int,
-                       display_format: *const c_char)
+                       display_format: ImStr)
                        -> bool;
-    pub fn igSliderInt2(label: *const c_char,
+    pub fn igSliderInt2(label: ImStr,
                         v: *mut c_int,
                         v_min: c_int,
                         v_max: c_int,
-                        display_format: *const c_char)
+                        display_format: ImStr)
                         -> bool;
-    pub fn igSliderInt3(label: *const c_char,
+    pub fn igSliderInt3(label: ImStr,
                         v: *mut c_int,
                         v_min: c_int,
                         v_max: c_int,
-                        display_format: *const c_char)
+                        display_format: ImStr)
                         -> bool;
-    pub fn igSliderInt4(label: *const c_char,
+    pub fn igSliderInt4(label: ImStr,
                         v: *mut c_int,
                         v_min: c_int,
                         v_max: c_int,
-                        display_format: *const c_char)
+                        display_format: ImStr)
                         -> bool;
-    pub fn igVSliderFloat(label: *const c_char,
+    pub fn igVSliderFloat(label: ImStr,
                           size: ImVec2,
                           v: *mut c_float,
                           v_min: c_float,
                           v_max: c_float,
-                          display_format: *const c_char,
+                          display_format: ImStr,
                           power: c_float)
                           -> bool;
-    pub fn igVSliderInt(label: *const c_char,
+    pub fn igVSliderInt(label: ImStr,
                         size: ImVec2,
                         v: *mut c_int,
                         v_min: c_int,
                         v_max: c_int,
-                        display_format: *const c_char)
+                        display_format: ImStr)
                         -> bool;
->>>>>>> 2c4aeb4d
 }
 
 // Widgets: Drags
 extern "C" {
-<<<<<<< HEAD
-    pub fn igDragFloat(label: ImStr, v: *mut c_float,
-                       v_speed: c_float, v_min: c_float, v_max: c_float,
-                       display_format: ImStr, power: c_float) -> bool;
-    pub fn igDragFloat2(label: ImStr, v: *mut c_float,
-                        v_speed: c_float, v_min: c_float, v_max: c_float,
-                        display_format: ImStr, power: c_float) -> bool;
-    pub fn igDragFloat3(label: ImStr, v: *mut c_float,
-                        v_speed: c_float, v_min: c_float, v_max: c_float,
-                        display_format: ImStr, power: c_float) -> bool;
-    pub fn igDragFloat4(label: ImStr, v: *mut c_float,
-                        v_speed: c_float, v_min: c_float, v_max: c_float,
-                        display_format: ImStr, power: c_float) -> bool;
-    pub fn igDragFloatRange2(label: ImStr,
-                             v_current_min: *mut c_float, v_current_max: *mut c_float,
-                             v_speed: c_float, v_min: c_float, v_max: c_float,
-                             display_format: ImStr, display_format_max: ImStr,
-                             power: c_float) -> bool;
-    pub fn igDragInt(label: ImStr, v: *mut c_int,
-                     v_speed: c_float, v_min: c_int, v_max: c_int,
-                     display_format: ImStr) -> bool;
-    pub fn igDragInt2(label: ImStr, v: *mut c_int,
-                      v_speed: c_float, v_min: c_int, v_max: c_int,
-                      display_format: ImStr) -> bool;
-    pub fn igDragInt3(label: ImStr, v: *mut c_int,
-                      v_speed: c_float, v_min: c_int, v_max: c_int,
-                      display_format: ImStr) -> bool;
-    pub fn igDragInt4(label: ImStr, v: *mut c_int,
-                      v_speed: c_float, v_min: c_int, v_max: c_int,
-                      display_format: ImStr) -> bool;
-    pub fn igDragIntRange2(label: ImStr,
-                           v_current_min: *mut c_int, v_current_max: *mut c_int,
-                           v_speed: c_float, v_min: c_int, v_max: c_int,
-                           display_format: ImStr,
-                           display_format_max: ImStr) -> bool;
-=======
-    pub fn igDragFloat(label: *const c_char,
+    pub fn igDragFloat(label: ImStr,
                        v: *mut c_float,
                        v_speed: c_float,
                        v_min: c_float,
                        v_max: c_float,
-                       display_format: *const c_char,
+                       display_format: ImStr,
                        power: c_float)
                        -> bool;
-    pub fn igDragFloat2(label: *const c_char,
+    pub fn igDragFloat2(label: ImStr,
                         v: *mut c_float,
                         v_speed: c_float,
                         v_min: c_float,
                         v_max: c_float,
-                        display_format: *const c_char,
+                        display_format: ImStr,
                         power: c_float)
                         -> bool;
-    pub fn igDragFloat3(label: *const c_char,
+    pub fn igDragFloat3(label: ImStr,
                         v: *mut c_float,
                         v_speed: c_float,
                         v_min: c_float,
                         v_max: c_float,
-                        display_format: *const c_char,
+                        display_format: ImStr,
                         power: c_float)
                         -> bool;
-    pub fn igDragFloat4(label: *const c_char,
+    pub fn igDragFloat4(label: ImStr,
                         v: *mut c_float,
                         v_speed: c_float,
                         v_min: c_float,
                         v_max: c_float,
-                        display_format: *const c_char,
+                        display_format: ImStr,
                         power: c_float)
                         -> bool;
-    pub fn igDragFloatRange2(label: *const c_char,
-                             v_current_min: *mut c_float,
-                             v_current_max: *mut c_float,
-                             v_speed: c_float,
-                             v_min: c_float,
-                             v_max: c_float,
-                             display_format: *const c_char,
-                             display_format_max: *const c_char,
-                             power: c_float)
-                             -> bool;
-    pub fn igDragInt(label: *const c_char,
+    pub fn igDragInt(label: ImStr,
                      v: *mut c_int,
                      v_speed: c_float,
                      v_min: c_int,
                      v_max: c_int,
-                     display_format: *const c_char)
+                     display_format: ImStr)
                      -> bool;
-    pub fn igDragInt2(label: *const c_char,
+    pub fn igDragInt2(label: ImStr,
                       v: *mut c_int,
                       v_speed: c_float,
                       v_min: c_int,
                       v_max: c_int,
-                      display_format: *const c_char)
+                      display_format: ImStr)
                       -> bool;
-    pub fn igDragInt3(label: *const c_char,
+    pub fn igDragInt3(label: ImStr,
                       v: *mut c_int,
                       v_speed: c_float,
                       v_min: c_int,
                       v_max: c_int,
-                      display_format: *const c_char)
+                      display_format: ImStr)
                       -> bool;
-    pub fn igDragInt4(label: *const c_char,
+    pub fn igDragInt4(label: ImStr,
                       v: *mut c_int,
                       v_speed: c_float,
                       v_min: c_int,
                       v_max: c_int,
-                      display_format: *const c_char)
+                      display_format: ImStr)
                       -> bool;
-    pub fn igDragIntRange2(label: *const c_char,
-                           v_current_min: *mut c_int,
-                           v_current_max: *mut c_int,
-                           v_speed: c_float,
-                           v_min: c_int,
-                           v_max: c_int,
-                           display_format: *const c_char,
-                           display_format_max: *const c_char)
-                           -> bool;
->>>>>>> 2c4aeb4d
 }
 
 // Widgets: Input
 extern "C" {
-<<<<<<< HEAD
-    pub fn igInputText(label: ImStr, buf: *mut c_char,
-                       buf_size: size_t, flags: ImGuiInputTextFlags,
-                       callback: ImGuiTextEditCallback, user_data: *mut c_void) -> bool;
-    pub fn igInputTextMultiline(label: ImStr,
-                                buf: *mut c_char, buf_size: size_t,
-                                size: ImVec2, flags: ImGuiInputTextFlags,
-                                callback: ImGuiTextEditCallback, user_data: *mut c_void) -> bool;
-    pub fn igInputFloat(label: ImStr, v: *mut c_float,
-                        step: c_float, step_fast: c_float, decimal_precision: c_int,
-                        extra_flags: ImGuiInputTextFlags) -> bool;
-    pub fn igInputFloat2(label: ImStr, v: *mut c_float, decimal_precision: c_int,
-                         extra_flags: ImGuiInputTextFlags) -> bool;
-    pub fn igInputFloat3(label: ImStr, v: *mut c_float, decimal_precision: c_int,
-                         extra_flags: ImGuiInputTextFlags) -> bool;
-    pub fn igInputFloat4(label: ImStr, v: *mut c_float, decimal_precision: c_int,
-                         extra_flags: ImGuiInputTextFlags) -> bool;
-    pub fn igInputInt(label: ImStr, v: *mut c_int, step: c_int, step_fast: c_int,
-                      extra_flags: ImGuiInputTextFlags) -> bool;
-    pub fn igInputInt2(label: ImStr, v: *mut c_int,
-                       extra_flags: ImGuiInputTextFlags) -> bool;
-    pub fn igInputInt3(label: ImStr, v: *mut c_int,
-                       extra_flags: ImGuiInputTextFlags) -> bool;
-    pub fn igInputInt4(label: ImStr, v: *mut c_int,
-                       extra_flags: ImGuiInputTextFlags) -> bool;
-=======
-    pub fn igInputText(label: *const c_char,
+    pub fn igInputText(label: ImStr,
                        buf: *mut c_char,
                        buf_size: size_t,
                        flags: ImGuiInputTextFlags,
                        callback: ImGuiTextEditCallback,
                        user_data: *mut c_void)
                        -> bool;
-    pub fn igInputTextMultiline(label: *const c_char,
-                                buf: *mut c_char,
-                                buf_size: size_t,
-                                size: ImVec2,
-                                flags: ImGuiInputTextFlags,
-                                callback: ImGuiTextEditCallback,
-                                user_data: *mut c_void)
-                                -> bool;
-    pub fn igInputFloat(label: *const c_char,
+    pub fn igInputFloat(label: ImStr,
                         v: *mut c_float,
                         step: c_float,
                         step_fast: c_float,
                         decimal_precision: c_int,
                         extra_flags: ImGuiInputTextFlags)
                         -> bool;
-    pub fn igInputFloat2(label: *const c_char,
+    pub fn igInputFloat2(label: ImStr,
                          v: *mut c_float,
                          decimal_precision: c_int,
                          extra_flags: ImGuiInputTextFlags)
                          -> bool;
-    pub fn igInputFloat3(label: *const c_char,
+    pub fn igInputFloat3(label: ImStr,
                          v: *mut c_float,
                          decimal_precision: c_int,
                          extra_flags: ImGuiInputTextFlags)
                          -> bool;
-    pub fn igInputFloat4(label: *const c_char,
+    pub fn igInputFloat4(label: ImStr,
                          v: *mut c_float,
                          decimal_precision: c_int,
                          extra_flags: ImGuiInputTextFlags)
                          -> bool;
-    pub fn igInputInt(label: *const c_char,
+    pub fn igInputInt(label: ImStr,
                       v: *mut c_int,
                       step: c_int,
                       step_fast: c_int,
                       extra_flags: ImGuiInputTextFlags)
                       -> bool;
-    pub fn igInputInt2(label: *const c_char,
+    pub fn igInputInt2(label: ImStr,
                        v: *mut c_int,
                        extra_flags: ImGuiInputTextFlags)
                        -> bool;
-    pub fn igInputInt3(label: *const c_char,
+    pub fn igInputInt3(label: ImStr,
                        v: *mut c_int,
                        extra_flags: ImGuiInputTextFlags)
                        -> bool;
-    pub fn igInputInt4(label: *const c_char,
+    pub fn igInputInt4(label: ImStr,
                        v: *mut c_int,
                        extra_flags: ImGuiInputTextFlags)
                        -> bool;
->>>>>>> 2c4aeb4d
 }
 
 // Widgets: Trees
@@ -1380,16 +1182,8 @@
     pub fn igTreeNodePtr(ptr_id: *const c_void, fmt: *const c_char, ...) -> bool;
     // pub fn igTreeNodeStrV(str_id: *const c_char, fmt: *const c_char, args: va_list) -> bool;
     // pub fn igTreeNodePtrV(ptr_id: *const c_void, fmt: *const c_char, args: va_list) -> bool;
-<<<<<<< HEAD
     pub fn igTreeNodeEx(label: ImStr, flags: ImGuiTreeNodeFlags) -> bool;
-    pub fn igTreeNodeExStr(str_id: ImStr, flags: ImGuiTreeNodeFlags,
-                           fmt: *const c_char, ...) -> bool;
-    pub fn igTreeNodeExPtr(ptr_id: *const c_void, flags: ImGuiTreeNodeFlags,
-                           fmt: *const c_char, ...) -> bool;
-    // pub fn igTreeNodeExV(str_id: ImStr, flags: ImGuiTreeNodeFlags,
-=======
-    pub fn igTreeNodeEx(label: *const c_char, flags: ImGuiTreeNodeFlags) -> bool;
-    pub fn igTreeNodeExStr(str_id: *const c_char,
+    pub fn igTreeNodeExStr(str_id: ImStr,
                            flags: ImGuiTreeNodeFlags,
                            fmt: *const c_char,
                            ...)
@@ -1399,8 +1193,6 @@
                            fmt: *const c_char,
                            ...)
                            -> bool;
-    // pub fn igTreeNodeExV(str_id: *const c_char, flags: ImGuiTreeNodeFlags,
->>>>>>> 2c4aeb4d
     //                      fmt: *const c_char, args: va_list) -> bool;
     // pub fn igTreeNodeExVPtr(ptr_id: *const c_void, flags: ImGuiTreeNodeFlags,
     //                      fmt: *const c_char, args: va_list) -> bool;
@@ -1409,70 +1201,45 @@
     pub fn igTreeAdvanceToLabelPos();
     pub fn igGetTreeNodeToLabelSpacing() -> c_float;
     pub fn igSetNextTreeNodeOpen(opened: bool, cond: ImGuiSetCond);
-<<<<<<< HEAD
     pub fn igCollapsingHeader(label: ImStr, flags: ImGuiTreeNodeFlags) -> bool;
-    pub fn igCollapsingHeaderEx(label: ImStr, open: *mut bool,
-                                flags: ImGuiTreeNodeFlags) -> bool;
-=======
-    pub fn igCollapsingHeader(label: *const c_char, flags: ImGuiTreeNodeFlags) -> bool;
-    pub fn igCollapsingHeaderEx(label: *const c_char,
+    pub fn igCollapsingHeaderEx(label: ImStr,
                                 open: *mut bool,
                                 flags: ImGuiTreeNodeFlags)
                                 -> bool;
->>>>>>> 2c4aeb4d
 }
 
 // Widgets: Selectable / Lists
 extern "C" {
-<<<<<<< HEAD
-    pub fn igSelectable(label: ImStr, selected: bool,
-                        flags: ImGuiSelectableFlags, size: ImVec2) -> bool;
-    pub fn igSelectableEx(label: ImStr, p_selected: *mut bool,
-                          flags: ImGuiSelectableFlags, size: ImVec2) -> bool;
-    pub fn igListBox(label: ImStr, current_item: *mut c_int,
-                     items: *const ImStr, items_count: c_int,
-                     height_in_items: c_int) -> bool;
-    pub fn igListBox2(label: ImStr, current_item: *mut c_int,
-                      items_getter: extern "C" fn(data: *mut c_void,
-                                                  idx: c_int,
-                                                  out_text: *mut ImStr) -> bool,
-                      data: *mut c_void, items_count: c_int, height_in_items: c_int) -> bool;
-    pub fn igListBoxHeader(label: ImStr, size: ImVec2) -> bool;
-    pub fn igListBoxHeader2(label: ImStr, items_count: c_int,
-                            height_in_items: c_int) -> bool;
-=======
-    pub fn igSelectable(label: *const c_char,
+    pub fn igSelectable(label: ImStr,
                         selected: bool,
                         flags: ImGuiSelectableFlags,
                         size: ImVec2)
                         -> bool;
-    pub fn igSelectableEx(label: *const c_char,
+    pub fn igSelectableEx(label: ImStr,
                           p_selected: *mut bool,
                           flags: ImGuiSelectableFlags,
                           size: ImVec2)
                           -> bool;
-    pub fn igListBox(label: *const c_char,
+    pub fn igListBox(label: ImStr,
                      current_item: *mut c_int,
-                     items: *mut *const c_char,
+                     items: *const ImStr,
                      items_count: c_int,
                      height_in_items: c_int)
                      -> bool;
-    pub fn igListBox2(label: *const c_char,
+    pub fn igListBox2(label: ImStr,
                       current_item: *mut c_int,
                       items_getter: extern "C" fn(data: *mut c_void,
                                                   idx: c_int,
-                                                  out_text: *mut *const c_char)
+                                                  out_text: *mut ImStr)
                                                   -> bool,
                       data: *mut c_void,
                       items_count: c_int,
                       height_in_items: c_int)
                       -> bool;
-    pub fn igListBoxHeader(label: *const c_char, size: ImVec2) -> bool;
-    pub fn igListBoxHeader2(label: *const c_char,
+    pub fn igListBoxHeader2(label: ImStr,
                             items_count: c_int,
                             height_in_items: c_int)
                             -> bool;
->>>>>>> 2c4aeb4d
     pub fn igListBoxFooter();
 }
 
@@ -1502,50 +1269,30 @@
     pub fn igEndMenuBar();
     pub fn igBeginMenu(label: ImStr, enabled: bool) -> bool;
     pub fn igEndMenu();
-<<<<<<< HEAD
-    pub fn igMenuItem(label: ImStr, shortcut: ImStr, selected: bool,
-                      enabled: bool) -> bool;
-    pub fn igMenuItemPtr(label: ImStr, shortcut: ImStr, p_selected: *mut bool,
-                         enabled: bool) -> bool;
-=======
-    pub fn igMenuItem(label: *const c_char,
-                      shortcut: *const c_char,
+    pub fn igMenuItem(label: ImStr,
+                      shortcut: ImStr,
                       selected: bool,
                       enabled: bool)
                       -> bool;
-    pub fn igMenuItemPtr(label: *const c_char,
-                         shortcut: *const c_char,
+    pub fn igMenuItemPtr(label: ImStr,
+                         shortcut: ImStr,
                          p_selected: *mut bool,
                          enabled: bool)
                          -> bool;
->>>>>>> 2c4aeb4d
 }
 
 // Popup
 extern "C" {
-<<<<<<< HEAD
     pub fn igOpenPopup(str_id: ImStr);
     pub fn igBeginPopup(str_id: ImStr) -> bool;
-    pub fn igBeginPopupModal(name: ImStr, open: *mut bool,
-                             extra_flags: ImGuiWindowFlags) -> bool;
-    pub fn igBeginPopupContextItem(str_id: ImStr, mouse_button: c_int) -> bool;
-    pub fn igBeginPopupContextWindow(also_over_items: bool,
-                                     str_id: ImStr, mouse_button: c_int) -> bool;
-    pub fn igBeginPopupContextVoid(str_id: ImStr, mouse_button: c_int) -> bool;
-=======
-    pub fn igOpenPopup(str_id: *const c_char);
-    pub fn igBeginPopup(str_id: *const c_char) -> bool;
-    pub fn igBeginPopupModal(name: *const c_char,
+    pub fn igBeginPopupModal(name: ImStr,
                              open: *mut bool,
                              extra_flags: ImGuiWindowFlags)
                              -> bool;
-    pub fn igBeginPopupContextItem(str_id: *const c_char, mouse_button: c_int) -> bool;
     pub fn igBeginPopupContextWindow(also_over_items: bool,
-                                     str_id: *const c_char,
+                                     str_id: ImStr,
                                      mouse_button: c_int)
                                      -> bool;
-    pub fn igBeginPopupContextVoid(str_id: *const c_char, mouse_button: c_int) -> bool;
->>>>>>> 2c4aeb4d
     pub fn igEndPopup();
     pub fn igCloseCurrentPopup();
 }
