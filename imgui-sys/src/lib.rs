--- conflicted
+++ resolved
@@ -1,4 +1,7 @@
 #![allow(non_upper_case_globals)]
+
+#[cfg(feature = "vulkano")]
+extern crate vulkano;
 
 use libc::size_t;
 use std::convert::From;
@@ -8,18 +11,9 @@
 pub use self::flags::*;
 pub use self::structs::*;
 
-<<<<<<< HEAD
-#[cfg(feature = "vulkano")]
-extern crate vulkano;
-
-use std::convert::From;
-use std::os::raw::{c_char, c_float, c_int, c_short, c_uchar, c_uint, c_ushort, c_void};
-use std::slice;
-=======
 mod enums;
 mod flags;
 mod structs;
->>>>>>> da578598
 
 #[cfg(feature = "gfx")]
 mod gfx_support;
@@ -27,13 +21,12 @@
 #[cfg(feature = "glium")]
 mod glium_support;
 
-<<<<<<< HEAD
 #[cfg(feature = "vulkano")]
 mod vulkano_support;
-=======
+
 /// Vertex index
 pub type ImDrawIdx = c_ushort;
->>>>>>> da578598
+
 
 /// ImGui context (opaque)
 pub enum ImGuiContext {}
