#![allow(non_upper_case_globals)]

#[macro_use]
extern crate bitflags;

extern crate libc;
#[cfg(feature = "glium")]
#[macro_use]
extern crate glium;

#[cfg(feature = "glium")]
use glium::vertex::{Attribute, AttributeType, Vertex, VertexFormat};
use libc::*;
#[cfg(feature = "glium")]
use std::borrow::Cow;
use std::convert::From;
use std::mem;
use std::ptr;
use std::slice;

pub enum ImGuiContext { }

pub type ImU32 = c_uint;
pub type ImWchar = c_ushort;
pub type ImTextureID = *mut c_void;
pub type ImGuiID = ImU32;

#[repr(C)]
#[derive(Copy, Clone, Debug, PartialEq, Eq)]
pub enum ImGuiCol {
    Text,
    TextDisabled,
    WindowBg,
    ChildWindowBg,
    PopupBg,
    Border,
    BorderShadow,
    FrameBg,
    FrameBgHovered,
    FrameBgActive,
    TitleBg,
    TitleBgCollapsed,
    TitleBgActive,
    MenuBarBg,
    ScrollbarBg,
    ScrollbarGrab,
    ScrollbarGrabHovered,
    ScrollbarGrabActive,
    ComboBg,
    CheckMark,
    SliderGrab,
    SliderGrabActive,
    Button,
    ButtonHovered,
    ButtonActive,
    Header,
    HeaderHovered,
    HeaderActive,
    Column,
    ColumnHovered,
    ColumnActive,
    ResizeGrip,
    ResizeGripHovered,
    ResizeGripActive,
    CloseButton,
    CloseButtonHovered,
    CloseButtonActive,
    PlotLines,
    PlotLinesHovered,
    PlotHistogram,
    PlotHistogramHovered,
    TextSelectedBg,
    ModalWindowDarkening,
}
pub const ImGuiCol_COUNT: usize = 43;

#[repr(C)]
#[derive(Copy, Clone, Debug, PartialEq, Eq)]
pub enum ImGuiStyleVar {
    Alpha,
    WindowPadding,
    WindowRounding,
    WindowMinSize,
    ChildWindowRounding,
    FramePadding,
    FrameRounding,
    ItemSpacing,
    ItemInnerSpacing,
    IndentSpacing,
    GrabMinSize
}

#[repr(C)]
#[derive(Copy, Clone, Debug, PartialEq, Eq)]
pub enum ImGuiKey {
    Tab,
    LeftArrow,
    RightArrow,
    UpArrow,
    DownArrow,
    PageUp,
    PageDown,
    Home,
    End,
    Delete,
    Backspace,
    Enter,
    Escape,
    A,
    C,
    V,
    X,
    Y,
    Z
}
pub const ImGuiKey_COUNT: usize = 19;

bitflags!(
    #[repr(C)]
    pub flags ImGuiAlign: ::libc::c_int {
        const ImGuiAlign_Left    = 1 << 0,
        const ImGuiAlign_Center  = 1 << 1,
        const ImGuiAlign_Right   = 1 << 2,
        const ImGuiAlign_Top     = 1 << 3,
        const ImGuiAlign_VCenter = 1 << 4,
        const ImGuiAlign_Default = ImGuiAlign_Left.bits | ImGuiAlign_Top.bits
    }
);

#[repr(C)]
#[derive(Copy, Clone, Debug, PartialEq, Eq)]
pub enum ImGuiColorEditMode {
    UserSelect = -2,
    UserSelectShowButton = -1,
    RGB = 0,
    HSV = 1,
    HEX = 2
}

#[repr(C)]
#[derive(Copy, Clone, Debug, PartialEq, Eq)]
pub enum ImGuiMouseCursor {
    Arrow,
    TextInput,
    Move,
    ResizeNS,
    ResizeEW,
    ResizeNESW,
    ResizeNWSE
}

pub const ImGuiMouseCursor_COUNT: usize = 7;

bitflags!(
    #[repr(C)]
    pub flags ImGuiWindowFlags: ::libc::c_int {
        const ImGuiWindowFlags_NoTitleBar                = 1 << 0,
        const ImGuiWindowFlags_NoResize                  = 1 << 1,
        const ImGuiWindowFlags_NoMove                    = 1 << 2,
        const ImGuiWindowFlags_NoScrollbar               = 1 << 3,
        const ImGuiWindowFlags_NoScrollWithMouse         = 1 << 4,
        const ImGuiWindowFlags_NoCollapse                = 1 << 5,
        const ImGuiWindowFlags_AlwaysAutoResize          = 1 << 6,
        const ImGuiWindowFlags_ShowBorders               = 1 << 7,
        const ImGuiWindowFlags_NoSavedSettings           = 1 << 8,
        const ImGuiWindowFlags_NoInputs                  = 1 << 9,
        const ImGuiWindowFlags_MenuBar                   = 1 << 10,
        const ImGuiWindowFlags_HorizontalScrollbar       = 1 << 11,
        const ImGuiWindowFlags_NoFocusOnAppearing        = 1 << 12,
        const ImGuiWindowFlags_NoBringToFrontOnFocus     = 1 << 13,
        const ImGuiWindowFlags_AlwaysVerticalScrollbar   = 1 << 14,
        const ImGuiWindowFlags_AlwaysHorizontalScrollbar = 1 << 15,
        const ImGuiWindowFlags_AlwaysUseWindowPadding    = 1 << 16,

        const ImGuiWindowFlags_ChildWindow               = 1 << 20,
        const ImGuiWindowFlags_ChildWindowAutoFitX       = 1 << 21,
        const ImGuiWindowFlags_ChildWindowAutoFitY       = 1 << 22,
        const ImGuiWindowFlags_ComboBox                  = 1 << 23,
        const ImGuiWindowFlags_Tooltip                   = 1 << 24,
        const ImGuiWindowFlags_Popup                     = 1 << 25,
        const ImGuiWindowFlags_Modal                     = 1 << 26,
        const ImGuiWindowFlags_ChildMenu                 = 1 << 27,
    }
);

impl ImGuiWindowFlags {
    #[inline]
    pub fn with(self, mask: ImGuiWindowFlags, value: bool) -> ImGuiWindowFlags {
        if value { self | mask } else { self - mask }
    }
}

bitflags!(
    #[repr(C)]
    pub flags ImGuiSetCond: ::libc::c_int {
        const ImGuiSetCond_Always       = 1 << 0,
        const ImGuiSetCond_Once         = 1 << 1,
        const ImGuiSetCond_FirstUseEver = 1 << 2,
        const ImGuiSetCond_Appearing    = 1 << 3
    }
);

bitflags!(
    #[repr(C)]
    pub flags ImGuiInputTextFlags: ::libc::c_int {
        const ImGuiInputTextFlags_CharsDecimal        = 1 << 0,
        const ImGuiInputTextFlags_CharsHexadecimal    = 1 << 1,
        const ImGuiInputTextFlags_CharsUppercase      = 1 << 2,
        const ImGuiInputTextFlags_CharsNoBlank        = 1 << 3,
        const ImGuiInputTextFlags_AutoSelectAll       = 1 << 4,
        const ImGuiInputTextFlags_EnterReturnsTrue    = 1 << 5,
        const ImGuiInputTextFlags_CallbackCompletion  = 1 << 6,
        const ImGuiInputTextFlags_CallbackHistory     = 1 << 7,
        const ImGuiInputTextFlags_CallbackAlways      = 1 << 8,
        const ImGuiInputTextFlags_CallbackCharFilter  = 1 << 9,
        const ImGuiInputTextFlags_AllowTabInput       = 1 << 10,
        const ImGuiInputTextFlags_CtrlEnterForNewLine = 1 << 11,
        const ImGuiInputTextFlags_NoHorizontalScroll  = 1 << 12,
        const ImGuiInputTextFlags_AlwaysInsertMode    = 1 << 13,
        const ImGuiInputTextFlags_ReadOnly            = 1 << 14,
        const ImGuiInputTextFlags_Password            = 1 << 15,

        const ImGuiInputTextFlags_Multiline           = 1 << 20,
    }
);

impl ImGuiInputTextFlags {
    #[inline]
    pub fn with(self, mask: ImGuiInputTextFlags, value: bool) -> ImGuiInputTextFlags {
        if value { self | mask } else { self - mask }
    }
}


bitflags!(
    #[repr(C)]
    pub flags ImGuiSelectableFlags: ::libc::c_int {
        const ImGuiSelectableFlags_DontClosePopups  = 1 << 0,
        const ImGuiSelectableFlags_SpanAllColumns   = 1 << 1,
        const ImGuiSelectableFlags_AllowDoubleClick = 1 << 2
    }
);

bitflags!(
    #[repr(C)]
    pub flags ImGuiTreeNodeFlags: ::libc::c_int {
        const ImGuiTreeNodeFlags_Selected          = 1 << 0,
        const ImGuiTreeNodeFlags_Framed            = 1 << 1,
        const ImGuiTreeNodeFlags_AllowOverlapMode  = 1 << 2,
        const ImGuiTreeNodeFlags_NoTreePushOnOpen  = 1 << 3,
        const ImGuiTreeNodeFlags_NoAutoOpenOnLog   = 1 << 4,
        const ImGuiTreeNodeFlags_DefaultOpen       = 1 << 5,
        const ImGuiTreeNodeFlags_OpenOnDoubleClick = 1 << 6,
        const ImGuiTreeNodeFlags_OpenOnArrow       = 1 << 7,
        const ImGuiTreeNodeFlags_Leaf              = 1 << 8,
        const ImGuiTreeNodeFlags_Bullet            = 1 << 9,
        const ImGuiTreeNodeFlags_CollapsingHeader  = ImGuiTreeNodeFlags_Framed.bits | ImGuiTreeNodeFlags_NoAutoOpenOnLog.bits
    }
);

impl ImGuiTreeNodeFlags {
    #[inline]
    pub fn with(self, mask: ImGuiTreeNodeFlags, value: bool) -> ImGuiTreeNodeFlags {
        if value { self | mask } else { self - mask }
    }
}

pub type ImGuiTextEditCallback =
    Option<extern "C" fn(data: *mut ImGuiTextEditCallbackData) -> c_int>;

pub type ImGuiSizeConstraintCallback =
    Option<extern "C" fn(data: *mut ImGuiSizeConstraintCallbackData)>;

#[repr(C)]
#[derive(Copy, Clone, Debug, Default)]
pub struct ImVec2 {
    pub x: c_float,
    pub y: c_float
}

impl ImVec2 {
    pub fn new(x: f32, y: f32) -> ImVec2 {
        ImVec2 {
            x: x as c_float,
            y: y as c_float
        }
    }
}

impl From<[f32; 2]> for ImVec2 {
    fn from(array: [f32; 2]) -> ImVec2 {
        ImVec2::new(array[0], array[1])
    }
}

impl From<(f32, f32)> for ImVec2 {
    fn from(tuple: (f32, f32)) -> ImVec2 {
        ImVec2::new(tuple.0, tuple.1)
    }
}

#[cfg(feature = "glium")]
unsafe impl Attribute for ImVec2 {
    fn get_type() -> AttributeType { <(c_float, c_float) as Attribute>::get_type() }
}

#[repr(C)]
#[derive(Copy, Clone, Debug, Default)]
pub struct ImVec4 {
    pub x: c_float,
    pub y: c_float,
    pub z: c_float,
    pub w: c_float
}

impl ImVec4 {
    pub fn new(x: f32, y: f32, z: f32, w: f32) -> ImVec4 {
        ImVec4 {
            x: x as c_float,
            y: y as c_float,
            z: z as c_float,
            w: w as c_float
        }
    }
}

impl From<[f32; 4]> for ImVec4 {
    fn from(array: [f32; 4]) -> ImVec4 {
        ImVec4::new(array[0], array[1], array[2], array[3])
    }
}

impl From<(f32, f32, f32, f32)> for ImVec4 {
    fn from(tuple: (f32, f32, f32, f32)) -> ImVec4 {
        ImVec4::new(tuple.0, tuple.1, tuple.2, tuple.3)
    }
}

#[cfg(feature = "glium")]
unsafe impl Attribute for ImVec4 {
    fn get_type() -> AttributeType {
        <(c_float, c_float, c_float, c_float) as Attribute>::get_type()
    }
}

#[repr(C)]
#[derive(Copy, Clone, Debug)]
/// String slice for use with ig* functions
pub struct ImStr {
    pub begin: * const c_char,
    pub end: * const c_char
}

impl ImStr {
    pub fn null() -> ImStr {
        ImStr {
            begin: ptr::null(),
            end: ptr::null()
        }
    }
}

impl<'p> From<&'p str> for ImStr {
    fn from(s: &'p str) -> ImStr {
        ImStr {
            begin: s.as_ptr() as *const c_char,
            end: unsafe { s.as_ptr().offset(s.len() as isize) as *const c_char }
        }
    }
}

#[repr(C)]
pub struct ImGuiStyle {
    pub alpha: c_float,
    pub window_padding: ImVec2,
    pub window_min_size: ImVec2,
    pub window_rounding: c_float,
    pub window_title_align: ImGuiAlign,
    pub child_window_rounding: c_float,
    pub frame_padding: ImVec2,
    pub frame_rounding: c_float,
    pub item_spacing: ImVec2,
    pub item_inner_spacing: ImVec2,
    pub touch_extra_padding: ImVec2,
    pub window_fill_alpha_default: c_float,
    pub indent_spacing: c_float,
    pub columns_min_spacing: c_float,
    pub scrollbar_size: c_float,
    pub scrollbar_rounding: c_float,
    pub grab_min_size: c_float,
    pub grab_rounding: c_float,
    pub display_window_padding: ImVec2,
    pub display_safe_area_padding: ImVec2,
    pub anti_aliased_lines: bool,
    pub anti_aliased_shapes: bool,
    pub curve_tessellation_tol: c_float,
    pub colors: [ImVec4; ImGuiCol_COUNT]
}

#[repr(C)]
pub struct ImGuiIO {
    pub display_size: ImVec2,
    pub delta_time: c_float,
    pub ini_saving_rate: c_float,
    pub ini_filename: *const c_char,
    pub log_filename: *const c_char,
    pub mouse_double_click_time: c_float,
    pub mouse_double_click_max_dist: c_float,
    pub mouse_drag_threshold: c_float,
    pub key_map: [c_int; ImGuiKey_COUNT],
    pub key_repeat_delay: c_float,
    pub key_repeat_rate: c_float,
    pub user_data: *mut c_void,

    pub fonts: *mut ImFontAtlas,
    pub font_global_scale: c_float,
    pub font_allow_user_scaling: bool,
    pub display_framebuffer_scale: ImVec2,
    pub display_visible_min: ImVec2,
    pub display_visible_max: ImVec2,

    pub word_movement_uses_alt_key: bool,
    pub shortcuts_use_super_key: bool,
    pub double_click_selects_word: bool,
    pub multi_select_uses_super_key: bool,

    pub render_draw_lists_fn: Option<extern "C" fn(data: *mut ImDrawData)>,
    pub get_clipboard_text_fn: Option<extern "C" fn() -> *const c_char>,
    pub set_clipboard_text_fn: Option<extern "C" fn(text: *const c_char)>,
    pub mem_alloc_fn: Option<extern "C" fn(sz: size_t) -> *mut c_void>,
    pub mem_free_fn: Option<extern "C" fn(ptr: *mut c_void)>,
    pub ime_set_input_screen_pos_fn: Option<extern "C" fn(x: c_int, y: c_int)>,

    pub ime_window_handle: *mut c_void,

    pub mouse_pos: ImVec2,
    pub mouse_down: [bool; 5],
    pub mouse_wheel: c_float,
    pub mouse_draw_cursor: bool,
    pub key_ctrl: bool,
    pub key_shift: bool,
    pub key_alt: bool,
    pub key_super: bool,
    pub keys_down: [bool; 512],
    pub input_characters: [ImWchar; 16+1],

    pub want_capture_mouse: bool,
    pub want_capture_keyboard: bool,
    pub want_text_input: bool,
    pub framerate: c_float,
    pub metrics_allocs: c_int,
    pub metrics_render_vertices: c_int,
    pub metrics_render_indices: c_int,
    pub metrics_active_windows: c_int,

    pub mouse_pos_prev: ImVec2,
    pub mouse_delta: ImVec2,
    pub mouse_clicked: [bool; 5],
    pub mouse_clicked_pos: [ImVec2; 5],
    pub mouse_clicked_time: [c_float; 5],
    pub mouse_double_clicked: [bool; 5],
    pub mouse_released: [bool; 5],
    pub mouse_down_owned: [bool; 5],
    pub mouse_down_duration: [c_float; 5],
    pub mouse_down_duration_prev: [c_float; 5],
    pub mouse_drag_max_distance_sqr: [c_float; 5],
    pub keys_down_duration: [c_float; 512],
    pub keys_down_duration_prev: [c_float; 512]
}

#[repr(C)]
pub struct ImVector<T> {
    pub size: c_int,
    pub capacity: c_int,
    pub data: *mut T
}

impl<T> ImVector<T> {
    pub unsafe fn as_slice(&self) -> &[T] {
        slice::from_raw_parts(self.data, self.size as usize)
    }
}

#[repr(C)]
pub struct TextRange {
    pub begin: *const c_char,
    pub end: *const c_char
}

#[repr(C)]
pub struct ImGuiTextFilter {
    pub input_buf: [c_char; 256],
    pub filters: ImVector<TextRange>,
    pub count_grep: c_int
}

#[repr(C)]
pub struct ImGuiTextBuffer {
    pub buf: ImVector<c_char>
}

#[repr(C)]
pub struct Pair {
    pub key: ImGuiID,
    pub data: *mut c_void
}

#[repr(C)]
pub struct ImGuiStorage {
    pub data: ImVector<Pair>
}

#[repr(C)]
pub struct ImGuiTextEditCallbackData {
    pub event_flag: ImGuiInputTextFlags,
    pub flags: ImGuiInputTextFlags,
    pub user_data: *mut c_void,
    pub read_only: bool,

    pub event_char: ImWchar,
    pub event_key: ImGuiKey,
    pub buf: *mut c_char,
    pub buf_text_len: c_int,
    pub buf_size: c_int,
    pub buf_dirty: bool,
    pub cursor_pos: c_int,
    pub selection_start: c_int,
    pub selection_end: c_int,
}

#[repr(C)]
pub struct ImGuiSizeConstraintCallbackData {
    pub user_data: *mut c_void,
    pub pos: ImVec2,
    pub current_size: ImVec2,
    pub desired_size: ImVec2,
}

#[repr(C)]
#[derive(Copy, Clone, Debug, Default)]
pub struct ImColor {
    pub value: ImVec4
}

#[repr(C)]
#[derive(Copy, Clone, Debug, Default)]
pub struct ImGuiListClipper {
    pub start_pos_y: c_float,
    pub items_height: c_float,
    pub items_count: c_int,
    pub step_no: c_int,
    pub display_start: c_int,
    pub display_end: c_int
}

pub type ImDrawCallback =
    Option<extern "C" fn(parent_list: *const ImDrawList, cmd: *const ImDrawCmd)>;


#[repr(C)]
pub struct ImDrawCmd {
    pub elem_count: c_uint,
    pub clip_rect: ImVec4,
    pub texture_id: ImTextureID,
    pub user_callback: ImDrawCallback,
    pub user_callback_data: *mut c_void
}

pub type ImDrawIdx = c_ushort;

#[repr(C)]
#[derive(Copy, Clone, Debug, Default)]
pub struct ImDrawVert {
    pub pos: ImVec2,
    pub uv: ImVec2,
    pub col: ImU32
}

#[cfg(feature = "glium")]
impl Vertex for ImDrawVert {
    fn build_bindings() -> VertexFormat {
        unsafe {
            let dummy: &ImDrawVert = mem::transmute(0usize);
            Cow::Owned(vec![
                       ("pos".into(), mem::transmute(&dummy.pos), <ImVec2 as Attribute>::get_type()),
                       ("uv".into(), mem::transmute(&dummy.uv), <ImVec2 as Attribute>::get_type()),
                       ("col".into(), mem::transmute(&dummy.col), AttributeType::U8U8U8U8)
            ])
        }
    }
}

#[repr(C)]
pub struct ImDrawChannel {
    pub cmd_buffer: ImVector<ImDrawCmd>,
    pub idx_buffer: ImVector<ImDrawIdx>
}

#[repr(C)]
pub struct ImDrawList {
    pub cmd_buffer: ImVector<ImDrawCmd>,
    pub idx_buffer: ImVector<ImDrawIdx>,
    pub vtx_buffer: ImVector<ImDrawVert>,

    owner_name: *const c_char,
    vtx_current_idx: c_uint,
    vtx_write_ptr: *mut ImDrawVert,
    idx_write_ptr: *mut ImDrawIdx,
    clip_rect_stack: ImVector<ImVec4>,
    texture_id_stack: ImVector<ImTextureID>,
    path: ImVector<ImVec2>,
    channels_current: c_int,
    channels_count: c_int,
    channels: ImVector<ImDrawChannel>
}

#[repr(C)]
pub struct ImDrawData {
    pub valid: bool,
    pub cmd_lists: *mut *mut ImDrawList,
    pub cmd_lists_count: c_int,
    pub total_vtx_count: c_int,
    pub total_idx_count: c_int
}

impl ImDrawData {
    pub unsafe fn cmd_lists(&self) -> &[*const ImDrawList] {
        let cmd_lists: *const *const ImDrawList = mem::transmute(self.cmd_lists);
        slice::from_raw_parts(cmd_lists, self.cmd_lists_count as usize)
    }
}

#[repr(C)]
pub struct ImFontConfig {
    pub font_data: *mut c_void,
    pub font_data_size: c_int,
    pub font_data_owned_by_atlas: bool,
    pub font_no: c_int,
    pub size_pixels: c_float,
    pub oversample_h: c_int,
    pub oversample_v: c_int,
    pub pixel_snap_h: bool,
    pub glyph_extra_spacing: ImVec2,
    pub glyph_ranges: *const ImWchar,
    pub merge_mode: bool,
    pub merge_glyph_center_v: bool,

    name: [c_char; 32],
    dst_font: *mut ImFont
}

#[repr(C)]
pub struct ImFontAtlas {
    pub tex_id: *mut c_void,
    pub tex_pixels_alpha8: *mut c_uchar,
    pub tex_pixels_rgba32: *mut c_uint,
    pub tex_width: c_int,
    pub tex_height: c_int,
    pub tex_desired_width: c_int,
    pub tex_uv_white_pixel: ImVec2,
    pub fonts: ImVector<*mut ImFont>,

    config_data: ImVector<ImFontConfig>
}

#[repr(C)]
#[derive(Copy, Clone, Debug, Default)]
pub struct Glyph {
    codepoint: ImWchar,
    x_advance: c_float,
    x0: c_float, y0: c_float,
    x1: c_float, y1: c_float,
    u0: c_float, v0: c_float,
    u1: c_float, v1: c_float
}

#[repr(C)]
pub struct ImFont {
    font_size: c_float,
    scale: c_float,
    display_offset: ImVec2,
    glyphs: ImVector<Glyph>,
    index_x_advance: ImVector<c_float>,
    index_lookup: ImVector<c_short>,
    fallback_glyph: *const Glyph,
    fallback_x_advance: c_float,
    fallback_char: ImWchar,

    config_data_count: c_short,
    config_data: *mut ImFontConfig,
    container_atlas: *mut ImFontAtlas,
    ascent: c_float,
    descent: c_float,
}

extern "C" {
    pub fn igGetIO() -> *mut ImGuiIO;
    pub fn igGetStyle() -> *mut ImGuiStyle;
    pub fn igGetDrawData() -> *mut ImDrawData;
    pub fn igNewFrame();
    pub fn igRender();
    pub fn igShutdown();
    pub fn igShowUserGuide();
    pub fn igShowStyleEditor(style: *mut ImGuiStyle);
    pub fn igShowTestWindow(opened: *mut bool);
    pub fn igShowMetricsWindow(opened: *mut bool);
}

// Window
extern "C" {
<<<<<<< HEAD
    pub fn igBegin(name: ImStr, opened: *mut bool, flags: ImGuiWindowFlags) -> bool;
    pub fn igBegin2(name: ImStr, opened: *mut bool, size_on_first_use: ImVec2,
=======
    pub fn igBegin(name: *const c_char, open: *mut bool, flags: ImGuiWindowFlags) -> bool;
    pub fn igBegin2(name: *const c_char, open: *mut bool, size_on_first_use: ImVec2,
>>>>>>> b903f65d
                    bg_alpha: c_float, flags: ImGuiWindowFlags) -> bool;
    pub fn igEnd();
    pub fn igBeginChild(str_id: ImStr, size: ImVec2, border: bool,
                        extra_flags: ImGuiWindowFlags) -> bool;
    pub fn igBeginChildEx(id: ImGuiID, size: ImVec2, border: bool,
                          extra_flags: ImGuiWindowFlags) -> bool;
    pub fn igEndChild();
    pub fn igGetContentRegionMax(out: *mut ImVec2);
    pub fn igGetContentRegionAvail(out: *mut ImVec2);
    pub fn igGetContentRegionAvailWidth() -> c_float;
    pub fn igGetWindowContentRegionMin(out: *mut ImVec2);
    pub fn igGetWindowContentRegionMax(out: *mut ImVec2);
    pub fn igGetWindowContentRegionWidth() -> c_float;
    pub fn igGetWindowDrawList() -> *mut ImDrawList;
    pub fn igGetWindowPos(out: *mut ImVec2);
    pub fn igGetWindowSize(out: *mut ImVec2);
    pub fn igGetWindowWidth() -> c_float;
    pub fn igGetWindowHeight() -> c_float;
    pub fn igIsWindowCollapsed() -> bool;
    pub fn igSetWindowFontScale(scale: c_float);

    pub fn igSetNextWindowPos(pos: ImVec2, cond: ImGuiSetCond);
    pub fn igSetNextWindowPosCenter(cond: ImGuiSetCond);
    pub fn igSetNextWindowSize(size: ImVec2, cond: ImGuiSetCond);
    pub fn igSetNextWindowConstraints(size_min: ImVec2, size_max: ImVec2,
                                      custom_callback: ImGuiSizeConstraintCallback,
                                      custom_callback_data: *mut c_void);
    pub fn igSetNextWindowContentSize(size: ImVec2);
    pub fn igSetNextWindowContentWidth(width: c_float);
    pub fn igSetNextWindowCollapsed(collapsed: bool, cond: ImGuiSetCond);
    pub fn igSetNextWindowFocus();
    pub fn igSetWindowPos(pos: ImVec2, cond: ImGuiSetCond);
    pub fn igSetWindowSize(size: ImVec2, cond: ImGuiSetCond);
    pub fn igSetWindowCollapsed(collapsed: bool, cond: ImGuiSetCond);
    pub fn igSetWindowFocus();
    pub fn igSetWindowPosByName(name: ImStr, pos: ImVec2, cond: ImGuiSetCond);
    pub fn igSetWindowSize2(name: ImStr, size: ImVec2, cond: ImGuiSetCond);
    pub fn igSetWindowCollapsed2(name: ImStr, collapsed: bool, cond: ImGuiSetCond);
    pub fn igSetWindowFocus2(name: ImStr);

    pub fn igGetScrollX() -> c_float;
    pub fn igGetScrollY() -> c_float;
    pub fn igGetScrollMaxX() -> c_float;
    pub fn igGetScrollMaxY() -> c_float;
    pub fn igSetScrollX(scroll_x: c_float);
    pub fn igSetScrollY(scroll_y: c_float);
    pub fn igSetScrollHere(center_y_ratio: c_float);
    pub fn igSetScrollFromPosY(pos_y: c_float, center_y_ratio: c_float);
    pub fn igSetKeyboardFocusHere(offset: c_int);
    pub fn igSetStateStorage(tree: *mut ImGuiStorage);
    pub fn igGetStateStorage() -> *mut ImGuiStorage;
}

// Parameter stack (shared)
extern "C" {
    pub fn igPushFont(font: *mut ImFont);
    pub fn igPopFont();
    pub fn igPushStyleColor(idx: ImGuiCol, col: ImVec4);
    pub fn igPopStyleColor(count: c_int);
    pub fn igPushStyleVar(idx: ImGuiStyleVar, val: c_float);
    pub fn igPushStyleVavrVec(idx: ImGuiStyleVar, val: ImVec2);
    pub fn igPopStyleVar(count: c_int);
    pub fn igGetFont() -> *mut ImFont;
    pub fn igGetFontSize() -> c_float;
    pub fn igGetFontTexUvWhitePixel(out: *mut ImVec2);
    pub fn igGetColorU32(idx: ImGuiCol, alpha_mul: c_float) -> ImU32;
    pub fn igGetColorU32Vec(col: *const ImVec4) -> ImU32;
}

// Parameter stack (current window)
extern "C" {
    pub fn igPushItemWidth(item_width: c_float);
    pub fn igPopitemWidth();
    pub fn igCalcItemWidth() -> c_float;
    pub fn igPushTextWrapPos(wrap_pos_x: c_float);
    pub fn igPopTextWrapPos();
    pub fn igPushAllowKeyboardFocus(v: bool);
    pub fn igPopAllowKeyboardFocus();
    pub fn igPushButtonRepeat(repeat: bool);
    pub fn igPopButtonRepeat();
}

// Layout
extern "C" {
    pub fn igSeparator();
    pub fn igSameLine(pos_x: c_float, spacing_w: c_float);
    pub fn igNewLine();
    pub fn igSpacing();
    pub fn igDummy(size: *const ImVec2);
<<<<<<< HEAD
    pub fn igIndent();
    pub fn igUnindent();
    pub fn igColumns(count: c_int, id: ImStr, border: bool);
    pub fn igNextColumn();
    pub fn igGetColumnIndex() -> c_int;
    pub fn igGetColumnOffset(column_index: c_int) -> c_float;
    pub fn igSetColumnOffset(column_index: c_int, offset_x: c_float);
    pub fn igGetColumnWidth(column_index: c_int) -> c_float;
    pub fn igGetColumnsCount() -> c_int;
=======
    pub fn igIndent(indent_w: c_float);
    pub fn igUnindent(indent_w: c_float);
    pub fn igBeginGroup();
    pub fn igEndGroup();
>>>>>>> b903f65d
    pub fn igGetCursorPos(out: *mut ImVec2);
    pub fn igGetCursorPosX() -> c_float;
    pub fn igGetCursorPosY() -> c_float;
    pub fn igSetCursorPos(local_pos: ImVec2);
    pub fn igSetCursorPosX(x: c_float);
    pub fn igSetCursorPosY(y: c_float);
    pub fn igGetCursorStartPos(out: *mut ImVec2);
    pub fn igGetCursorScreenPos(out: *mut ImVec2);
    pub fn igSetCursorScreenPos(pos: ImVec2);
    pub fn igAlignFirstTextHeightToWidgets();
    pub fn igGetTextLineHeight() -> c_float;
    pub fn igGetTextLineHeightWithSpacing() -> c_float;
    pub fn igGetItemsLineHeightWithSpacing() -> c_float;
}

// Columns
extern "C" {
    pub fn igColumns(count: c_int, id: *const c_char, border: bool);
    pub fn igNextColumn();
    pub fn igGetColumnIndex() -> c_int;
    pub fn igGetColumnOffset(column_index: c_int) -> c_float;
    pub fn igSetColumnOffset(column_index: c_int, offset_x: c_float);
    pub fn igGetColumnWidth(column_index: c_int) -> c_float;
    pub fn igGetColumnsCount() -> c_int;
}

// ID scopes
extern "C" {
    pub fn igPushIdStr(str_id: ImStr);
    pub fn igPushIdStrRange(str_begin: *const c_char, str_end: *const c_char);
    pub fn igPushIdPtr(ptr_id: *const c_void);
    pub fn igPushIdInt(int_id: c_int);
    pub fn igPopId();
    pub fn igGetIdStr(str_id: ImStr) -> ImGuiID;
    pub fn igGetIdstrRange(str_begin: *const c_char, str_end: *const c_char) -> ImGuiID;
    pub fn igGetIdPtr(ptr_id: *const c_void) -> ImGuiID;
}

// Widgets
extern "C" {
    pub fn igText(fmt: *const c_char, ...);
    // pub fn igTextV(fmt: *const c_char, args: va_list);
    pub fn igText1(text: ImStr);
    pub fn igTextColored(col: ImVec4, fmt: *const c_char, ...);
    // pub fn igTextColoredV(col: ImVec4, fmt: *const c_char, args: va_list);
    pub fn igTextColored1(col: ImVec4, text: ImStr);
    pub fn igTextDisabled(fmt: *const c_char, ...);
    // pub fn igTextDisabledV(fmt: *const c_char, args: va_list);
    pub fn igTextDisabled1(text: ImStr);
    pub fn igTextWrapped(fmt: *const c_char, ...);
    // pub fn igTextWrappedV(fmt: *const c_char, args: va_list);
    pub fn igTextWrapped1(text: ImStr);
    pub fn igTextUnformatted(text: *const c_char, text_end: *const c_char);
    pub fn igTextUnformatted1(text: ImStr);
    pub fn igLabelText(label: ImStr, fmt: *const c_char, ...);
    pub fn igLabelText1(label: ImStr, text: ImStr);
    // pub fn igLabelTextV(label: *const c_char, fmt: *const c_char, args: va_list);
    pub fn igBullet();
    pub fn igBulletText(fmt: *const c_char, ...);
    pub fn igBulletText1(text: ImStr);
    // pub fn igBulletTextV(fmt: *const c_char, args: va_list);
    pub fn igButton(label: ImStr, size: ImVec2) -> bool;
    pub fn igSmallButton(label: ImStr) -> bool;
    pub fn igInvisibleButton(str_id: ImStr, size: ImVec2) -> bool;
    pub fn igImage(user_texture_id: ImTextureID, size: ImVec2,
                   uv0: ImVec2, uv1: ImVec2,
                   tint_col: ImVec4, border_col: ImVec4);
    pub fn igImageButton(user_texture_id: ImTextureID, size: ImVec2,
                         uv0: ImVec2, uv1: ImVec2,
                         frame_padding: c_int, bg_col: ImVec4,
                         tint_col: ImVec4) -> bool;
<<<<<<< HEAD
    pub fn igCollapsingHeader(label: ImStr, str_id: ImStr,
                              display_frame: bool, default_open: bool) -> bool;
    pub fn igCheckbox(label: ImStr, v: *mut bool) -> bool;
    pub fn igCheckboxFlags(label: ImStr,
=======
    pub fn igCheckbox(label: *const c_char, v: *mut bool) -> bool;
    pub fn igCheckboxFlags(label: *const c_char,
>>>>>>> b903f65d
                           flags: *mut c_uint, flags_value: c_uint) -> bool;
    pub fn igRadioButtonBool(label: ImStr, active: bool) -> bool;
    pub fn igRadioButton(label: ImStr, v: *mut c_int,
                         v_button: c_int) -> bool;
    pub fn igCombo(label: ImStr, current_item: *mut c_int,
                   items: *const ImStr, items_count: c_int, height_in_items: c_int) -> bool;
    pub fn igCombo2(label: ImStr, current_item: *mut c_int,
                    items_separated_by_zeros: *const c_char, height_in_items: c_int) -> bool;
    pub fn igCombo3(label: ImStr, current_item: *mut c_int,
                    items_getter: extern "C" fn(data: *mut c_void,
                                                idx: c_int, out_text: *mut ImStr) -> bool,
                    data: *mut c_void, items_count: c_int,
                    height_in_items: c_int) -> bool;
    pub fn igColorButton(col: ImVec4, small_height: bool, outline_border: bool) -> bool;
<<<<<<< HEAD
    pub fn igColorEdit3(label: ImStr, col: *mut f32) -> bool;
    pub fn igColorEdit4(label: ImStr, col: *mut f32, show_alpha: bool) -> bool;
=======
    pub fn igColorEdit3(label: *const c_char, col: *mut c_float) -> bool;
    pub fn igColorEdit4(label: *const c_char, col: *mut c_float, show_alpha: bool) -> bool;
>>>>>>> b903f65d
    pub fn igColorEditMode(mode: ImGuiColorEditMode);
    pub fn igPlotLines(label: ImStr,
                       values: *const c_float, values_count: c_int, values_offset: c_int,
                       overlay_text: ImStr,
                       scale_min: c_float, scale_max: c_float,
                       graph_size: ImVec2, stride: c_int);
    pub fn igPlotLines2(label: ImStr,
                        values_getter: extern "C" fn(data: *mut c_void, idx: c_int) -> c_float,
                        data: *mut c_void,
                        values_count: c_int, values_offset: c_int,
                        overlay_text: ImStr,
                        scale_min: c_float, scale_max: c_float, graph_size: ImVec2);
    pub fn igPlotHistogram(label: ImStr,
                           values: *const c_float, values_count: c_int, values_offset: c_int,
                           overlay_text: ImStr,
                           scale_min: c_float, scale_max: c_float,
                           graph_size: ImVec2, stride: c_int);
    pub fn igPlotHistogram2(label: ImStr,
                            values_getter: extern "C" fn(data: *mut c_void, idx: c_int) -> c_float,
                            data: *mut c_void,
                            values_count: c_int, values_offset: c_int,
                            overlay_text: ImStr,
                            scale_min: c_float, scale_max: c_float,
                            graph_size: ImVec2);
    pub fn igProgressBar(fraction: c_float, size_arg: *const ImVec2, overlay: ImStr);
}

// Widgets: Sliders
extern "C" {
    pub fn igSliderFloat(label: ImStr, v: *mut c_float,
                         v_min: c_float, v_max: c_float,
                         display_format: ImStr, power: c_float) -> bool;
    pub fn igSliderFloat2(label: ImStr, v: *mut c_float,
                          v_min: c_float, v_max: c_float,
                          display_format: ImStr, power: c_float) -> bool;
    pub fn igSliderFloat3(label: ImStr, v: *mut c_float,
                          v_min: c_float, v_max: c_float,
                          display_format: ImStr, power: c_float) -> bool;
    pub fn igSliderFloat4(label: ImStr, v: *mut c_float,
                          v_min: c_float, v_max: c_float,
                          display_format: ImStr, power: c_float) -> bool;
    pub fn igSliderAngle(label: ImStr, v_rad: *mut c_float,
                         v_degrees_min: c_float, v_degrees_max: c_float) -> bool;
    pub fn igSliderInt(label: ImStr, v: *mut c_int,
                       v_min: c_int, v_max: c_int,
                       display_format: ImStr) -> bool;
    pub fn igSliderInt2(label: ImStr, v: *mut c_int,
                        v_min: c_int, v_max: c_int,
                        display_format: ImStr) -> bool;
    pub fn igSliderInt3(label: ImStr, v: *mut c_int,
                        v_min: c_int, v_max: c_int,
                        display_format: ImStr) -> bool;
    pub fn igSliderInt4(label: ImStr, v: *mut c_int,
                        v_min: c_int, v_max: c_int,
                        display_format: ImStr) -> bool;
    pub fn igVSliderFloat(label: ImStr, size: ImVec2, v: *mut c_float,
                          v_min: c_float, v_max: c_float,
                          display_format: ImStr, power: c_float) -> bool;
    pub fn igVSliderInt(label: ImStr, size: ImVec2, v: *mut c_int,
                        v_min: c_int, v_max: c_int, display_format: ImStr) -> bool;
}

// Widgets: Drags
extern "C" {
    pub fn igDragFloat(label: ImStr, v: *mut c_float,
                       v_speed: c_float, v_min: c_float, v_max: c_float,
                       display_format: ImStr, power: c_float) -> bool;
    pub fn igDragFloat2(label: ImStr, v: *mut c_float,
                        v_speed: c_float, v_min: c_float, v_max: c_float,
                        display_format: ImStr, power: c_float) -> bool;
    pub fn igDragFloat3(label: ImStr, v: *mut c_float,
                        v_speed: c_float, v_min: c_float, v_max: c_float,
                        display_format: ImStr, power: c_float) -> bool;
    pub fn igDragFloat4(label: ImStr, v: *mut c_float,
                        v_speed: c_float, v_min: c_float, v_max: c_float,
                        display_format: ImStr, power: c_float) -> bool;
    pub fn igDragFloatRange2(label: ImStr,
                             v_current_min: *mut c_float, v_current_max: *mut c_float,
                             v_speed: c_float, v_min: c_float, v_max: c_float,
                             display_format: ImStr, display_format_max: ImStr,
                             power: c_float) -> bool;
    pub fn igDragInt(label: ImStr, v: *mut c_int,
                     v_speed: c_float, v_min: c_int, v_max: c_int,
                     display_format: ImStr) -> bool;
    pub fn igDragInt2(label: ImStr, v: *mut c_int,
                      v_speed: c_float, v_min: c_int, v_max: c_int,
                      display_format: ImStr) -> bool;
    pub fn igDragInt3(label: ImStr, v: *mut c_int,
                      v_speed: c_float, v_min: c_int, v_max: c_int,
                      display_format: ImStr) -> bool;
    pub fn igDragInt4(label: ImStr, v: *mut c_int,
                      v_speed: c_float, v_min: c_int, v_max: c_int,
                      display_format: ImStr) -> bool;
    pub fn igDragIntRange2(label: ImStr,
                           v_current_min: *mut c_int, v_current_max: *mut c_int,
                           v_speed: c_float, v_min: c_int, v_max: c_int,
                           display_format: ImStr,
                           display_format_max: ImStr) -> bool;
}

// Widgets: Input
extern "C" {
    pub fn igInputText(label: ImStr, buf: *mut c_char,
                       buf_size: size_t, flags: ImGuiInputTextFlags,
                       callback: ImGuiTextEditCallback, user_data: *mut c_void) -> bool;
    pub fn igInputTextMultiline(label: ImStr,
                                buf: *mut c_char, buf_size: size_t,
                                size: ImVec2, flags: ImGuiInputTextFlags,
                                callback: ImGuiTextEditCallback, user_data: *mut c_void) -> bool;
    pub fn igInputFloat(label: ImStr, v: *mut c_float,
                        step: c_float, step_fast: c_float, decimal_precision: c_int,
                        extra_flags: ImGuiInputTextFlags) -> bool;
    pub fn igInputFloat2(label: ImStr, v: *mut c_float, decimal_precision: c_int,
                         extra_flags: ImGuiInputTextFlags) -> bool;
    pub fn igInputFloat3(label: ImStr, v: *mut c_float, decimal_precision: c_int,
                         extra_flags: ImGuiInputTextFlags) -> bool;
    pub fn igInputFloat4(label: ImStr, v: *mut c_float, decimal_precision: c_int,
                         extra_flags: ImGuiInputTextFlags) -> bool;
    pub fn igInputInt(label: ImStr, v: *mut c_int, step: c_int, step_fast: c_int,
                      extra_flags: ImGuiInputTextFlags) -> bool;
    pub fn igInputInt2(label: ImStr, v: *mut c_int,
                       extra_flags: ImGuiInputTextFlags) -> bool;
    pub fn igInputInt3(label: ImStr, v: *mut c_int,
                       extra_flags: ImGuiInputTextFlags) -> bool;
    pub fn igInputInt4(label: ImStr, v: *mut c_int,
                       extra_flags: ImGuiInputTextFlags) -> bool;
}

// Widgets: Trees
extern "C" {
<<<<<<< HEAD
    pub fn igTreeNode(str_label_id: ImStr) -> bool;
    pub fn igTreeNodeStr(str_id: ImStr, fmt: *const c_char, ...) -> bool;
    pub fn igTreeNodeStr1(str_id: ImStr, text: ImStr) -> bool;
    pub fn igTreeNodePtr(ptr_id: *const c_void, fmt: *const c_char, ...) -> bool;
    // pub fn igTreeNodeStrV(str_id: *const c_char, fmt: *const c_char, args: va_list) -> bool;
    // pub fn igTreeNodePtrV(ptr_id: *const c_void, fmt: *const c_char, args: va_list) -> bool;
    pub fn igTreePushStr(str_id: ImStr);
=======
    pub fn igTreeNode(label: *const c_char) -> bool;
    pub fn igTreeNodeStr(str_id: *const c_char, fmt: *const c_char, ...) -> bool;
    pub fn igTreeNodePtr(ptr_id: *const c_void, fmt: *const c_char, ...) -> bool;
    // pub fn igTreeNodeStrV(str_id: *const c_char, fmt: *const c_char, args: va_list) -> bool;
    // pub fn igTreeNodePtrV(ptr_id: *const c_void, fmt: *const c_char, args: va_list) -> bool;
    pub fn igTreeNodeEx(label: *const c_char, flags: ImGuiTreeNodeFlags) -> bool;
    pub fn igTreeNodeExStr(str_id: *const c_char, flags: ImGuiTreeNodeFlags,
                           fmt: *const c_char, ...) -> bool;
    pub fn igTreeNodeExPtr(ptr_id: *const c_void, flags: ImGuiTreeNodeFlags,
                           fmt: *const c_char, ...) -> bool;
    // pub fn igTreeNodeExV(str_id: *const c_char, flags: ImGuiTreeNodeFlags,
    //                      fmt: *const c_char, args: va_list) -> bool;
    // pub fn igTreeNodeExVPtr(ptr_id: *const c_void, flags: ImGuiTreeNodeFlags,
    //                      fmt: *const c_char, args: va_list) -> bool;
    pub fn igTreePushStr(str_id: *const c_char);
>>>>>>> b903f65d
    pub fn igTreePushPtr(ptr_id: *const c_void);
    pub fn igTreePop();
    pub fn igTreeAdvanceToLabelPos();
    pub fn igGetTreeNodeToLabelSpacing() -> c_float;
    pub fn igSetNextTreeNodeOpen(opened: bool, cond: ImGuiSetCond);
    pub fn igCollapsingHeader(label: *const c_char, flags: ImGuiTreeNodeFlags) -> bool;
    pub fn igCollapsingHeaderEx(label: *const c_char, open: *mut bool,
                                flags: ImGuiTreeNodeFlags) -> bool;
}

// Widgets: Selectable / Lists
extern "C" {
    pub fn igSelectable(label: ImStr, selected: bool,
                        flags: ImGuiSelectableFlags, size: ImVec2) -> bool;
    pub fn igSelectableEx(label: ImStr, p_selected: *mut bool,
                          flags: ImGuiSelectableFlags, size: ImVec2) -> bool;
    pub fn igListBox(label: ImStr, current_item: *mut c_int,
                     items: *const ImStr, items_count: c_int,
                     height_in_items: c_int) -> bool;
    pub fn igListBox2(label: ImStr, current_item: *mut c_int,
                      items_getter: extern "C" fn(data: *mut c_void,
                                                  idx: c_int,
                                                  out_text: *mut ImStr) -> bool,
                      data: *mut c_void, items_count: c_int, height_in_items: c_int) -> bool;
    pub fn igListBoxHeader(label: ImStr, size: ImVec2) -> bool;
    pub fn igListBoxHeader2(label: ImStr, items_count: c_int,
                            height_in_items: c_int) -> bool;
    pub fn igListBoxFooter();
}

// Widgets: Value() Helpers
extern "C" {
    pub fn igValueBool(prefix: ImStr, b: bool);
    pub fn igValueInt(prefix: ImStr, v: c_int);
    pub fn igValueUInt(prefix: ImStr, v: c_uint);
    pub fn igValueFloat(prefix: ImStr, v: c_float, float_format: ImStr);
    pub fn igValueColor(prefix: ImStr, v: ImVec4);
    pub fn igValueColor2(prefix: ImStr, v: c_uint);
}

// Tooltip
extern "C" {
    pub fn igSetTooltip(fmt: *const c_char, ...);
    // pub fn igSetTooltipV(fmt: *const c_char, args: va_list);
    pub fn igBeginTooltip();
    pub fn igEndTooltip();
}

// Widgets: Menus
extern "C" {
    pub fn igBeginMainMenuBar() -> bool;
    pub fn igEndMainMenuBar();
    pub fn igBeginMenuBar() -> bool;
    pub fn igEndMenuBar();
    pub fn igBeginMenu(label: ImStr, enabled: bool) -> bool;
    pub fn igEndMenu();
    pub fn igMenuItem(label: ImStr, shortcut: ImStr, selected: bool,
                      enabled: bool) -> bool;
    pub fn igMenuItemPtr(label: ImStr, shortcut: ImStr, p_selected: *mut bool,
                         enabled: bool) -> bool;
}

// Popup
extern "C" {
<<<<<<< HEAD
    pub fn igOpenPopup(str_id: ImStr);
    pub fn igBeginPopup(str_id: ImStr) -> bool;
    pub fn igBeginPopupModal(name: ImStr, p_opened: *mut bool,
=======
    pub fn igOpenPopup(str_id: *const c_char);
    pub fn igBeginPopup(str_id: *const c_char) -> bool;
    pub fn igBeginPopupModal(name: *const c_char, open: *mut bool,
>>>>>>> b903f65d
                             extra_flags: ImGuiWindowFlags) -> bool;
    pub fn igBeginPopupContextItem(str_id: ImStr, mouse_button: c_int) -> bool;
    pub fn igBeginPopupContextWindow(also_over_items: bool,
                                     str_id: ImStr, mouse_button: c_int) -> bool;
    pub fn igBeginPopupContextVoid(str_id: ImStr, mouse_button: c_int) -> bool;
    pub fn igEndPopup();
    pub fn igCloseCurrentPopup();
}

// Logging
extern "C" {
    pub fn igLogToTTY(max_depth: c_int);
    pub fn igLogToFile(max_depth: c_int, filename: *const c_char);
    pub fn igLogToClipboard(max_depth: c_int);
    pub fn igLogFinish();
    pub fn igLogButtons();
    pub fn igLogText(fmt: *const c_char, ...);
}

// Clipping
extern "C" {
    pub fn igPushClipRect(clip_rect_min: ImVec2, clip_rect_max: ImVec2,
                          intersect_with_current_clip_rect: bool);
    pub fn igPopClipRect();
}

// Utilities
extern "C" {
    pub fn igIsItemHovered() -> bool;
    pub fn igIsItemHoveredRect() -> bool;
    pub fn igIsItemActive() -> bool;
    pub fn igIsItemClicked(mouse_button: c_int) -> bool;
    pub fn igIsItemVisible() -> bool;
    pub fn igIsAnyItemHovered() -> bool;
    pub fn igIsAnyItemActive() -> bool;
    pub fn igGetItemRectMin(out: *mut ImVec2);
    pub fn igGetItemRectMax(out: *mut ImVec2);
    pub fn igGetItemRectSize(out: *mut ImVec2);
    pub fn igSetItemAllowOverlap();
    pub fn igIsWindowHovered() -> bool;
    pub fn igIsWindowFocused() -> bool;
    pub fn igIsRootWindowFocused() -> bool;
    pub fn igIsRootWindowOrAnyChildFocused() -> bool;
    pub fn igIsRootWindowOrAnyChildHovered() -> bool;
    pub fn igIsRectVisible(pos: ImVec2) -> bool;
    pub fn igIsPosHoveringAnyWindow(pos: ImVec2) -> bool;
    pub fn igGetTime() -> c_float;
    pub fn igGetFrameCount() -> c_int;
    pub fn igGetStyleColName(idx: ImGuiCol) -> *const c_char;
    pub fn igCalcItemRectClosestPoint(out: *mut ImVec2, pos: ImVec2,
                                      on_edge: bool, outward: c_float);
    pub fn igCalcTextSize(out: *mut ImVec2, text: *const c_char, text_end: *const c_char,
                          hide_text_after_double_hash: bool, wrap_width: c_float);
    pub fn igCalcListClipping(items_count: c_int, items_height: c_float,
                              out_items_display_start: *mut c_int,
                              out_items_display_end: *mut c_int);

    pub fn igBeginChildFrame(id: ImGuiID, size: ImVec2, extra_flags: ImGuiWindowFlags) -> bool;
    pub fn igEndChildFrame();

    pub fn igColorConvertU32ToFloat4(out: *mut ImVec4, color: ImU32);
    pub fn igColorConvertFloat4ToU32(color: ImVec4) -> ImU32;
    pub fn igColorConvertRGBtoHSV(r: c_float, g: c_float, b: c_float,
                                  out_h: *mut c_float, out_s: *mut c_float, out_v: *mut c_float);
    pub fn igColorConvertHSVtoRGB(h: c_float, s: c_float, v: c_float,
                                  out_r: *mut c_float, out_g: *mut c_float, out_b: *mut c_float);

    pub fn igGetKeyIndex(key: ImGuiKey) -> c_int;
    pub fn igIsKeyDown(key_index: c_int) -> bool;
    pub fn igIsKeyPressed(key_index: c_int, repeat: bool) -> bool;
    pub fn igIsKeyReleased(key_index: c_int) -> bool;
    pub fn igIsMouseDown(button: c_int) -> bool;
    pub fn igIsMouseClicked(button: c_int, repeat: bool) -> bool;
    pub fn igIsMouseDoubleClicked(button: c_int) -> bool;
    pub fn igIsMouseReleased(button: c_int) -> bool;
    pub fn igIsMouseHoveringWindow() -> bool;
    pub fn igIsMouseHoveringAnyWindow() -> bool;
    pub fn igIsMouseHoveringRect(r_min: ImVec2, r_max: ImVec2, clip: bool) -> bool;
    pub fn igIsMouseDragging(button: c_int, lock_threshold: c_float) -> bool;
    pub fn igGetMousePos(out: *mut ImVec2);
    pub fn igGetMousePosOnOpeningCurrentPopup(out: *mut ImVec2);
    pub fn igGetMouseDragDelta(out: *mut ImVec2, button: c_int, lock_threshold: c_float);
    pub fn igResetMouseDragDelta(button: c_int);
    pub fn igGetMouseCursor() -> ImGuiMouseCursor;
    pub fn igSetMouseCursor(cursor: ImGuiMouseCursor);
    pub fn igCaptureKeyboardFromApp(capture: bool);
    pub fn igCaptureMouseFromApp(capture: bool);
}

// Helpers functions to access functions pointers in ImGui::GetIO()
extern "C" {
    pub fn igMemAlloc(sz: size_t) -> *mut c_void;
    pub fn igMemFree(ptr: *mut c_void);
    pub fn igGetClipboardText() -> *const c_char;
    pub fn igSetClipboardText(text: *const c_char);
}

// Internal state access
extern "C" {
    pub fn igGetVersion() -> *const c_char;
    pub fn igCreateContext(malloc_fn: Option<extern "C" fn(size: size_t) -> *mut c_void>,
                           free_fn: Option<extern "C" fn(ptr: *mut c_void)>) -> *mut ImGuiContext;
    pub fn igDestroyContext(ctx: *mut ImGuiContext);
    pub fn igGetCurrentContext() -> *mut ImGuiContext;
    pub fn igSetCurrentContext(ctx: *mut ImGuiContext);
}

extern "C" {
    pub fn ImFontConfig_DefaultConstructor(config: *mut ImFontConfig);
}

extern "C" {
    pub fn ImFontAtlas_GetTexDataAsRGBA32(atlas: *mut ImFontAtlas,
                                          out_pixels: *mut *mut c_uchar,
                                          out_width: *mut c_int, out_height: *mut c_int,
                                          out_bytes_per_pixel: *mut c_int);
    pub fn ImFontAtlas_GetTexDataAsAlpha8(atlas: *mut ImFontAtlas,
                                          out_pixels: *mut *mut c_uchar,
                                          out_width: *mut c_int, out_height: *mut c_int,
                                          out_bytes_per_pixel: *mut c_int);
    pub fn ImFontAtlas_SetTexID(atlas: *mut ImFontAtlas, tex: *mut c_void);
    pub fn ImFontAtlas_AddFont(atlas: *mut ImFontAtlas,
                               font_cfg: *const ImFontConfig) -> *mut ImFont;
    pub fn ImFontAtlas_AddFontDefault(atlas: *mut ImFontAtlas,
                                      font_cfg: *const ImFontConfig) -> *mut ImFont;
    pub fn ImFontAtlas_AddFontFromFileTTF(atlas: *mut ImFontAtlas,
                                          filename: *const c_char,
                                          size_pixels: c_float,
                                          font_cfg: *const ImFontConfig,
                                          glyph_ranges: *const ImWchar) -> *mut ImFont;
    pub fn ImFontAtlas_AddFontFromMemoryTTF(atlas: *mut ImFontAtlas,
                                            ttf_data: *mut c_void,
                                            ttf_size: c_int,
                                            size_pixels: c_float,
                                            font_cfg: *const ImFontConfig,
                                            glyph_ranges: *const ImWchar) -> *mut ImFont;
    pub fn ImFontAtlas_AddFontFromMemoryCompressedTTF(atlas: *mut ImFontAtlas,
                                                      compressed_ttf_data: *const c_void,
                                                      compressed_ttf_size: c_int,
                                                      size_pixels: c_float,
                                                      font_cfg: *const ImFontConfig,
                                                      glyph_ranges: *const ImWchar) -> *mut ImFont;
    pub fn ImFontAtlas_AddFontFromMemoryCompressedBase85TTF(
        atlas: *mut ImFontAtlas,
        compressed_ttf_data_base85: *const c_char,
        size_pixels: c_float,
        font_cfg: *const ImFontConfig,
        glyph_ranges: *const ImWchar) -> *mut ImFont;
    pub fn ImFontAtlas_ClearTexData(atlas: *mut ImFontAtlas);
    pub fn ImFontAtlas_Clear(atlas: *mut ImFontAtlas);

    pub fn ImGuiIO_AddInputCharacter(c: c_ushort);
    pub fn ImGuiIO_AddInputCharactersUTF8(utf8_chars: *const c_char);
    pub fn ImGuiIO_ClearInputCharacters();
}

// ImDrawData
extern "C" {
    pub fn ImDrawData_DeIndexAllBuffers(drawData: *mut ImDrawData);
}

// ImDrawList
extern "C" {
    pub fn ImDrawList_GetVertexBufferSize(list: *mut ImDrawList) -> c_int;
    pub fn ImDrawList_GetVertexPtr(list: *mut ImDrawList, n: c_int) -> *mut ImDrawVert;
    pub fn ImDrawList_GetIndexBufferSize(list: *mut ImDrawList) -> c_int;
    pub fn ImDrawList_GetIndexPtr(list: *mut ImDrawList, n: c_int) -> *mut ImDrawIdx;
    pub fn ImDrawList_GetCmdSize(list: *mut ImDrawList) -> c_int;
    pub fn ImDrawList_GetCmdPtr(list: *mut ImDrawList, n: c_int) -> *mut ImDrawCmd;

    pub fn ImDrawList_Clear(list: *mut ImDrawList);
    pub fn ImDrawList_ClearFreeMemory(list: *mut ImDrawList);
    pub fn ImDrawList_PushClipRect(list: *mut ImDrawList,
                                   clip_rect_min: ImVec2, clip_rect_max: ImVec2,
                                   intersect_with_current_: bool);
    pub fn ImDrawList_PushClipRectFullScreen(list: *mut ImDrawList);
    pub fn ImDrawList_PopClipRect(list: *mut ImDrawList);
    pub fn ImDrawList_PushTextureID(list: *mut ImDrawList, texture_id: ImTextureID);
    pub fn ImDrawList_PopTextureID(list: *mut ImDrawList);

    pub fn ImDrawList_AddLine(list: *mut ImDrawList, a: ImVec2, b: ImVec2,
                              col: ImU32, thickness: c_float);
    pub fn ImDrawList_AddRect(list: *mut ImDrawList, a: ImVec2, b: ImVec2,
                              col: ImU32, rounding: c_float, rounding_corners: c_int,
                              thickness: c_float);
    pub fn ImDrawList_AddRectFilled(list: *mut ImDrawList, a: ImVec2, b: ImVec2,
                                    col: ImU32, rounding: c_float, rounding_corners: c_int);
    pub fn ImDrawList_AddRectFilledMultiColor(list: *mut ImDrawList, a: ImVec2, b: ImVec2,
                                              col_upr_left: ImU32, col_upr_right: ImU32,
                                              col_bot_right: ImU32, col_bot_left: ImU32);
    pub fn ImDrawLust_AddQuad(list: *mut ImDrawList,
                              a: ImVec2, b: ImVec2, c: ImVec2, d: ImVec2,
                              col: ImU32, thickness: c_float);
    pub fn ImDrawLust_AddQuadFilled(list: *mut ImDrawList,
                                    a: ImVec2, b: ImVec2, c: ImVec2, d: ImVec2,
                                    col: ImU32);
    pub fn ImDrawList_AddTriangle(list: *mut ImDrawList, a: ImVec2, b: ImVec2, c: ImVec2,
                                  col: ImU32, thickness: c_float);
    pub fn ImDrawList_AddTriangleFilled(list: *mut ImDrawList, a: ImVec2, b: ImVec2, c: ImVec2,
                                        col: ImU32);
    pub fn ImDrawList_AddCircle(list: *mut ImDrawList, centre: ImVec2, radius: c_float,
                                col: ImU32, num_segments: c_int);
    pub fn ImDrawList_AddCircleFilled(list: *mut ImDrawList, centre: ImVec2, radius: c_float,
                                      col: ImU32, num_segments: c_int);
    pub fn ImDrawList_AddText(list: *mut ImDrawList, pos: ImVec2, col: ImU32,
                              text_begin: *const c_char, text_end: *const c_char);
    pub fn ImDrawList_AddTextExt(list: *mut ImDrawList, font: *const ImFont, font_size: c_float,
                                 pos: ImVec2, col: ImU32,
                                 text_begin: *const c_char, text_end: *const c_char,
                                 wrap_width: c_float, cpu_fine_clip_rect: *const ImVec4);
    pub fn ImDrawList_AddImage(list: *mut ImDrawList, user_texture_id: ImTextureID,
                               a: ImVec2, b: ImVec2, uv0: ImVec2, uv1: ImVec2, col: ImU32);
    pub fn ImDrawList_AddPolyLine(list: *mut ImDrawList, points: *const ImVec2, num_points: c_int,
                                  col: ImU32, closed: bool, thickness: c_float,
                                  anti_aliased: bool);
    pub fn ImDrawList_AddConvexPolyFilled(list: *mut ImDrawList, points: *const ImVec2,
                                          num_points: c_int, col: ImU32, anti_aliased: bool);
    pub fn ImDrawList_AddBezierCurve(list: *mut ImDrawList,
                                     pos0: ImVec2, cp0: ImVec2, cp1: ImVec2, pos1: ImVec2,
                                     col: ImU32, thickness: c_float, num_segments: c_int);

    pub fn ImDrawList_PathClear(list: *mut ImDrawList);
    pub fn ImDrawList_PathLineTo(list: *mut ImDrawList, pos: ImVec2);
    pub fn ImDrawList_PathLineToMergeDuplicate(list: *mut ImDrawList, pos: ImVec2);
    pub fn ImDrawList_PathFill(list: *mut ImDrawList, col: ImU32);
    pub fn ImDrawList_PathStroke(list: *mut ImDrawList, col: ImU32, closed: bool,
                                 thickness: c_float);
    pub fn ImDrawList_PathArcTo(list: *mut ImDrawList, centre: ImVec2, radius: c_float,
                                a_min: c_float, a_max: c_float, num_segments: c_int);
    pub fn ImDrawList_PathArcToFast(list: *mut ImDrawList, centre: ImVec2, radius: c_float,
                                    a_min_of_12: c_int, a_max_of_12: c_int);
    pub fn ImDrawList_PathBezierCurveTo(list: *mut ImDrawList,
                                        p1: ImVec2, p2: ImVec2, p3: ImVec2, num_segments: c_int);
    pub fn ImDrawList_PathRect(list: *mut ImDrawList, rect_min: ImVec2, rect_max: ImVec2,
                               rounding: c_float, rounding_corners: c_int);

    pub fn ImDrawList_ChannelsSplit(list: *mut ImDrawList, channels_count: c_int);
    pub fn ImDrawList_ChannelsMerge(list: *mut ImDrawList);
    pub fn ImDrawList_ChannelsSetCurrent(list: *mut ImDrawList, channel_index: c_int);

    pub fn ImDrawList_AddCallback(list: *mut ImDrawList,
                                  callback: ImDrawCallback, callback_data: *mut c_void);
    pub fn ImDrawList_AddDrawCmd(list: *mut ImDrawList);

    pub fn ImDrawList_PrimReserve(list: *mut ImDrawList, idx_count: c_int, vtx_count: c_int);
    pub fn ImDrawList_PrimRect(list: *mut ImDrawList, a: ImVec2, b: ImVec2, col: ImU32);
    pub fn ImDrawList_PrimRectUV(list: *mut ImDrawList, a: ImVec2, b: ImVec2,
                                 uv_a: ImVec2, uv_b: ImVec2, col: ImU32);
    pub fn ImDrawList_PrimQuadUV(list: *mut ImDrawList, a: ImVec2, b: ImVec2,
                                 c: ImVec2, d: ImVec2,
                                 uv_a: ImVec2, uv_b: ImVec2, uv_c: ImVec2, uv_d: ImVec2,
                                 col: ImU32);
    pub fn ImDrawList_PrimWriteVtx(list: *mut ImDrawList, pos: ImVec2, uv: ImVec2, col: ImU32);
    pub fn ImDrawList_PrimWriteIdx(list: *mut ImDrawList, idx: ImDrawIdx);
    pub fn ImDrawList_PrimVtx(list: *mut ImDrawList, pos: ImVec2, uv: ImVec2, col: ImU32);
    pub fn ImDrawList_UpdateClipRect(list: *mut ImDrawList);
    pub fn ImDrawList_UpdateTextureID(list: *mut ImDrawList);
}<|MERGE_RESOLUTION|>--- conflicted
+++ resolved
@@ -708,13 +708,8 @@
 
 // Window
 extern "C" {
-<<<<<<< HEAD
-    pub fn igBegin(name: ImStr, opened: *mut bool, flags: ImGuiWindowFlags) -> bool;
-    pub fn igBegin2(name: ImStr, opened: *mut bool, size_on_first_use: ImVec2,
-=======
-    pub fn igBegin(name: *const c_char, open: *mut bool, flags: ImGuiWindowFlags) -> bool;
-    pub fn igBegin2(name: *const c_char, open: *mut bool, size_on_first_use: ImVec2,
->>>>>>> b903f65d
+    pub fn igBegin(name: ImStr, open: *mut bool, flags: ImGuiWindowFlags) -> bool;
+    pub fn igBegin2(name: ImStr, open: *mut bool, size_on_first_use: ImVec2,
                     bg_alpha: c_float, flags: ImGuiWindowFlags) -> bool;
     pub fn igEnd();
     pub fn igBeginChild(str_id: ImStr, size: ImVec2, border: bool,
@@ -804,22 +799,10 @@
     pub fn igNewLine();
     pub fn igSpacing();
     pub fn igDummy(size: *const ImVec2);
-<<<<<<< HEAD
-    pub fn igIndent();
-    pub fn igUnindent();
-    pub fn igColumns(count: c_int, id: ImStr, border: bool);
-    pub fn igNextColumn();
-    pub fn igGetColumnIndex() -> c_int;
-    pub fn igGetColumnOffset(column_index: c_int) -> c_float;
-    pub fn igSetColumnOffset(column_index: c_int, offset_x: c_float);
-    pub fn igGetColumnWidth(column_index: c_int) -> c_float;
-    pub fn igGetColumnsCount() -> c_int;
-=======
     pub fn igIndent(indent_w: c_float);
     pub fn igUnindent(indent_w: c_float);
     pub fn igBeginGroup();
     pub fn igEndGroup();
->>>>>>> b903f65d
     pub fn igGetCursorPos(out: *mut ImVec2);
     pub fn igGetCursorPosX() -> c_float;
     pub fn igGetCursorPosY() -> c_float;
@@ -837,7 +820,7 @@
 
 // Columns
 extern "C" {
-    pub fn igColumns(count: c_int, id: *const c_char, border: bool);
+    pub fn igColumns(count: c_int, id: ImStr, border: bool);
     pub fn igNextColumn();
     pub fn igGetColumnIndex() -> c_int;
     pub fn igGetColumnOffset(column_index: c_int) -> c_float;
@@ -891,15 +874,8 @@
                          uv0: ImVec2, uv1: ImVec2,
                          frame_padding: c_int, bg_col: ImVec4,
                          tint_col: ImVec4) -> bool;
-<<<<<<< HEAD
-    pub fn igCollapsingHeader(label: ImStr, str_id: ImStr,
-                              display_frame: bool, default_open: bool) -> bool;
     pub fn igCheckbox(label: ImStr, v: *mut bool) -> bool;
     pub fn igCheckboxFlags(label: ImStr,
-=======
-    pub fn igCheckbox(label: *const c_char, v: *mut bool) -> bool;
-    pub fn igCheckboxFlags(label: *const c_char,
->>>>>>> b903f65d
                            flags: *mut c_uint, flags_value: c_uint) -> bool;
     pub fn igRadioButtonBool(label: ImStr, active: bool) -> bool;
     pub fn igRadioButton(label: ImStr, v: *mut c_int,
@@ -914,13 +890,8 @@
                     data: *mut c_void, items_count: c_int,
                     height_in_items: c_int) -> bool;
     pub fn igColorButton(col: ImVec4, small_height: bool, outline_border: bool) -> bool;
-<<<<<<< HEAD
-    pub fn igColorEdit3(label: ImStr, col: *mut f32) -> bool;
-    pub fn igColorEdit4(label: ImStr, col: *mut f32, show_alpha: bool) -> bool;
-=======
-    pub fn igColorEdit3(label: *const c_char, col: *mut c_float) -> bool;
-    pub fn igColorEdit4(label: *const c_char, col: *mut c_float, show_alpha: bool) -> bool;
->>>>>>> b903f65d
+    pub fn igColorEdit3(label: ImStr, col: *mut c_float) -> bool;
+    pub fn igColorEdit4(label: ImStr, col: *mut c_float, show_alpha: bool) -> bool;
     pub fn igColorEditMode(mode: ImGuiColorEditMode);
     pub fn igPlotLines(label: ImStr,
                        values: *const c_float, values_count: c_int, values_offset: c_int,
@@ -1051,38 +1022,28 @@
 
 // Widgets: Trees
 extern "C" {
-<<<<<<< HEAD
-    pub fn igTreeNode(str_label_id: ImStr) -> bool;
+    pub fn igTreeNode(label: ImStr) -> bool;
     pub fn igTreeNodeStr(str_id: ImStr, fmt: *const c_char, ...) -> bool;
     pub fn igTreeNodeStr1(str_id: ImStr, text: ImStr) -> bool;
     pub fn igTreeNodePtr(ptr_id: *const c_void, fmt: *const c_char, ...) -> bool;
     // pub fn igTreeNodeStrV(str_id: *const c_char, fmt: *const c_char, args: va_list) -> bool;
     // pub fn igTreeNodePtrV(ptr_id: *const c_void, fmt: *const c_char, args: va_list) -> bool;
-    pub fn igTreePushStr(str_id: ImStr);
-=======
-    pub fn igTreeNode(label: *const c_char) -> bool;
-    pub fn igTreeNodeStr(str_id: *const c_char, fmt: *const c_char, ...) -> bool;
-    pub fn igTreeNodePtr(ptr_id: *const c_void, fmt: *const c_char, ...) -> bool;
-    // pub fn igTreeNodeStrV(str_id: *const c_char, fmt: *const c_char, args: va_list) -> bool;
-    // pub fn igTreeNodePtrV(ptr_id: *const c_void, fmt: *const c_char, args: va_list) -> bool;
-    pub fn igTreeNodeEx(label: *const c_char, flags: ImGuiTreeNodeFlags) -> bool;
-    pub fn igTreeNodeExStr(str_id: *const c_char, flags: ImGuiTreeNodeFlags,
+    pub fn igTreeNodeEx(label: ImStr, flags: ImGuiTreeNodeFlags) -> bool;
+    pub fn igTreeNodeExStr(str_id: ImStr, flags: ImGuiTreeNodeFlags,
                            fmt: *const c_char, ...) -> bool;
     pub fn igTreeNodeExPtr(ptr_id: *const c_void, flags: ImGuiTreeNodeFlags,
                            fmt: *const c_char, ...) -> bool;
-    // pub fn igTreeNodeExV(str_id: *const c_char, flags: ImGuiTreeNodeFlags,
+    // pub fn igTreeNodeExV(str_id: ImStr, flags: ImGuiTreeNodeFlags,
     //                      fmt: *const c_char, args: va_list) -> bool;
     // pub fn igTreeNodeExVPtr(ptr_id: *const c_void, flags: ImGuiTreeNodeFlags,
     //                      fmt: *const c_char, args: va_list) -> bool;
-    pub fn igTreePushStr(str_id: *const c_char);
->>>>>>> b903f65d
     pub fn igTreePushPtr(ptr_id: *const c_void);
     pub fn igTreePop();
     pub fn igTreeAdvanceToLabelPos();
     pub fn igGetTreeNodeToLabelSpacing() -> c_float;
     pub fn igSetNextTreeNodeOpen(opened: bool, cond: ImGuiSetCond);
-    pub fn igCollapsingHeader(label: *const c_char, flags: ImGuiTreeNodeFlags) -> bool;
-    pub fn igCollapsingHeaderEx(label: *const c_char, open: *mut bool,
+    pub fn igCollapsingHeader(label: ImStr, flags: ImGuiTreeNodeFlags) -> bool;
+    pub fn igCollapsingHeaderEx(label: ImStr, open: *mut bool,
                                 flags: ImGuiTreeNodeFlags) -> bool;
 }
 
@@ -1140,15 +1101,9 @@
 
 // Popup
 extern "C" {
-<<<<<<< HEAD
     pub fn igOpenPopup(str_id: ImStr);
     pub fn igBeginPopup(str_id: ImStr) -> bool;
-    pub fn igBeginPopupModal(name: ImStr, p_opened: *mut bool,
-=======
-    pub fn igOpenPopup(str_id: *const c_char);
-    pub fn igBeginPopup(str_id: *const c_char) -> bool;
-    pub fn igBeginPopupModal(name: *const c_char, open: *mut bool,
->>>>>>> b903f65d
+    pub fn igBeginPopupModal(name: ImStr, open: *mut bool,
                              extra_flags: ImGuiWindowFlags) -> bool;
     pub fn igBeginPopupContextItem(str_id: ImStr, mouse_button: c_int) -> bool;
     pub fn igBeginPopupContextWindow(also_over_items: bool,
