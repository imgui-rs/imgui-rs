--- conflicted
+++ resolved
@@ -14,9 +14,4 @@
 
 [dependencies]
 gfx = "0.18"
-<<<<<<< HEAD
-imgui = { version = "0.0.23-pre", path = "../", features = ["gfx"] }
-=======
-imgui = { version = "0.0.24-pre", path = "../" }
-imgui-sys = { version = "0.0.24-pre", path = "../imgui-sys", features = ["gfx"] }
->>>>>>> 41d6ccc6
+imgui = { version = "0.0.24-pre", path = "../", features = ["gfx"] }