--- conflicted
+++ resolved
@@ -242,23 +242,13 @@
         };
 
         unsafe {
-<<<<<<< HEAD
-            let result = sys::igInputText(
-                self.label.as_ptr(),
-                ptr,
-                capacity,
-                self.flags.bits() as i32,
-                callback,
-                data,
-            );
-=======
             let result = if let Some(hint) = self.hint {
                 sys::igInputTextWithHint(
                     self.label.as_ptr(),
                     hint.as_ptr(),
                     ptr,
                     capacity,
-                    self.flags.bits(),
+                    self.flags.bits() as i32,
                     callback,
                     data,
                 )
@@ -267,12 +257,11 @@
                     self.label.as_ptr(),
                     ptr,
                     capacity,
-                    self.flags.bits(),
+                    self.flags.bits() as i32,
                     callback,
                     data,
                 )
             };
->>>>>>> 3d3097e2
             self.buf.refresh_len();
             result
         }
