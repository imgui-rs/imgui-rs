--- conflicted
+++ resolved
@@ -238,15 +238,9 @@
                 ui.same_line(150.0);
                 ui.checkbox("no scrollbar", &mut state.no_scrollbar);
                 ui.same_line(300.0);
-<<<<<<< HEAD
                 ui.checkbox("no collapse", &mut state.no_collapse);
                 ui.checkbox("no menu", &mut state.no_menu);
-                ui.slider_f32("bg alpha", &mut state.bg_alpha, 0.0, 1.0).build();
-=======
-                ui.checkbox(im_str!("no collapse"), &mut state.no_collapse);
-                ui.checkbox(im_str!("no menu"), &mut state.no_menu);
-                ui.slider_float(im_str!("bg alpha"), &mut state.bg_alpha, 0.0, 1.0).build();
->>>>>>> 3d3709bd
+                ui.slider_float("bg alpha", &mut state.bg_alpha, 0.0, 1.0).build();
 
                 ui.tree_node("Style").build(|| {
                     // TODO: Reimplement style editor
@@ -293,13 +287,8 @@
                             suitable for English and possibly other languages.");
                     ui.spacing();
 
-<<<<<<< HEAD
-                    ui.slider_f32("Wrap width", &mut state.wrap_width, -20.0, 600.0)
+                    ui.slider_float("Wrap width", &mut state.wrap_width, -20.0, 600.0)
                         .display_format("%.0f")
-=======
-                    ui.slider_float(im_str!("Wrap width"), &mut state.wrap_width, -20.0, 600.0)
-                        .display_format(im_str!("%.0f"))
->>>>>>> 3d3709bd
                         .build();
 
                     ui.text("Test paragraph 1:");
@@ -319,31 +308,17 @@
                 });
 
                 ui.separator();
-<<<<<<< HEAD
                 ui.label_text("label", "Value");
                 ui.combo("combo", &mut state.item, &["aaaa", "bbbb",
-                    "cccc", "dddd", "eeee"]);
+                    "cccc", "dddd", "eeee"], -1);
                 let items = [
                     "AAAA", "BBBB", "CCCC", "DDDD",
                     "EEEE", "FFFF", "GGGG", "HHHH",
                     "IIII", "JJJJ", "KKKK"];
-                ui.combo("combo scroll", &mut state.item2, &items);
+                ui.combo("combo scroll", &mut state.item2, &items, -1);
                 ui.input_text("input text", &mut state.text).build();
                 ui.input_int("input int", &mut state.i0).build();
                 ui.input_float("input float", &mut state.f0)
-=======
-                ui.label_text(im_str!("label"), im_str!("Value"));
-                ui.combo(im_str!("combo"), &mut state.item, &[im_str!("aaaa"), im_str!("bbbb"),
-                    im_str!("cccc"), im_str!("dddd"), im_str!("eeee")], -1);
-                let items = [
-                    im_str!("AAAA"), im_str!("BBBB"), im_str!("CCCC"), im_str!("DDDD"),
-                    im_str!("EEEE"), im_str!("FFFF"), im_str!("GGGG"), im_str!("HHHH"),
-                    im_str!("IIII"), im_str!("JJJJ"), im_str!("KKKK")];
-                ui.combo(im_str!("combo scroll"), &mut state.item2, &items, -1);
-                ui.input_text(im_str!("input text"), &mut state.text).build();
-                ui.input_int(im_str!("input int"), &mut state.i0).build();
-                ui.input_float(im_str!("input float"), &mut state.f0)
->>>>>>> 3d3709bd
                     .step(0.01).step_fast(1.0).build();
                 ui.input_float3("input float3", &mut state.vec3f).build();
                 ui.color_edit3("color 1", &mut state.col1).build();
@@ -444,13 +419,8 @@
         .build(|| {
             ui.text("Window will resize every-ui to the size of its content.
 Note that you probably don't want to query the window size to
-<<<<<<< HEAD
 output your content because that would create a feedback loop.");
-            ui.slider_i32("Number of lines", &mut state.lines, 1, 20).build();
-=======
-output your content because that would create a feedback loop."));
-            ui.slider_int(im_str!("Number of lines"), &mut state.lines, 1, 20).build();
->>>>>>> 3d3709bd
+            ui.slider_int("Number of lines", &mut state.lines, 1, 20).build();
             for i in 0 .. state.lines {
                 ui.text(&format!("{:2$}This is line {}", "", i, i as usize * 4));
             }
