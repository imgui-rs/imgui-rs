--- conflicted
+++ resolved
@@ -12,14 +12,7 @@
 - Support for popups
 - Support for selectable
 
-<<<<<<< HEAD
-=======
-### Changed
-
-- ImStr::as_ptr is now part of the public API
 - Upgrade to bitflags 0.7
-
->>>>>>> 44426f44
 ## [0.0.8] - 2016-04-15
 
 ### Added
