[package]
name = "imgui-glium-renderer"
version = "0.0.24-pre"
edition = "2018"
authors = ["Joonas Javanainen <joonas.javanainen@gmail.com>", "imgui-rs contributors"]
description = "Glium renderer for the imgui crate"
homepage = "https://github.com/Gekkio/imgui-rs"
repository = "https://github.com/Gekkio/imgui-rs"
license = "MIT/Apache-2.0"
categories = ["gui", "rendering"]

[badges]
travis-ci = { repository = "Gekkio/imgui-rs" }

[dependencies]
<<<<<<< HEAD
glium = { version = "0.23", default-features = false }
imgui = { version = "0.0.23-pre", path = "../", features = ["glium"] }
=======
glium = { version = "0.24", default-features = false }
imgui = { version = "0.0.24-pre", path = "../" }
imgui-sys = { version = "0.0.24-pre", path = "../imgui-sys", features = ["glium"] }
>>>>>>> 41d6ccc6
<|MERGE_RESOLUTION|>--- conflicted
+++ resolved
@@ -13,11 +13,5 @@
 travis-ci = { repository = "Gekkio/imgui-rs" }
 
 [dependencies]
-<<<<<<< HEAD
-glium = { version = "0.23", default-features = false }
-imgui = { version = "0.0.23-pre", path = "../", features = ["glium"] }
-=======
 glium = { version = "0.24", default-features = false }
-imgui = { version = "0.0.24-pre", path = "../" }
-imgui-sys = { version = "0.0.24-pre", path = "../imgui-sys", features = ["glium"] }
->>>>>>> 41d6ccc6
+imgui = { version = "0.0.24-pre", path = "../", features = ["glium"] }