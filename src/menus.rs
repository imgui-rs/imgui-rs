use imgui_sys;
use std::marker::PhantomData;
use std::ptr;

use super::Ui;

#[must_use]
pub struct Menu<'ui, 'p> {
    label: &'p str,
    enabled: bool,
    _phantom: PhantomData<&'ui Ui<'ui>>,
}

impl<'ui, 'p> Menu<'ui, 'p> {
    pub fn new(label: &'p str) -> Self {
        Menu {
            label: label,
            enabled: true,
            _phantom: PhantomData,
        }
    }
    #[inline]
    pub fn enabled(mut self, enabled: bool) -> Self {
        self.enabled = enabled;
        self
    }
    pub fn build<F: FnOnce()>(self, f: F) {
        let render =
            unsafe { imgui_sys::igBeginMenu(imgui_sys::ImStr::from(self.label), self.enabled) };
        if render {
            f();
            unsafe { imgui_sys::igEndMenu() };
        }
    }
}

#[must_use]
pub struct MenuItem<'ui, 'p> {
    label: &'p str,
    shortcut: Option<&'p str>,
    selected: Option<&'p mut bool>,
    enabled: bool,
    _phantom: PhantomData<&'ui Ui<'ui>>,
}

impl<'ui, 'p> MenuItem<'ui, 'p> {
    pub fn new(label: &'p str) -> Self {
        MenuItem {
            label: label,
            shortcut: None,
            selected: None,
            enabled: true,
            _phantom: PhantomData,
        }
    }
    #[inline]
<<<<<<< HEAD
    pub fn shortcut(self, shortcut: &'p str) -> Self {
        MenuItem { shortcut: Some(shortcut), ..self }
=======
    pub fn shortcut(mut self, shortcut: ImStr<'p>) -> Self {
        self.shortcut = Some(shortcut);
        self
>>>>>>> 2c4aeb4d
    }
    #[inline]
    pub fn selected(mut self, selected: &'p mut bool) -> Self {
        self.selected = Some(selected);
        self
    }
    #[inline]
    pub fn enabled(mut self, enabled: bool) -> Self {
        self.enabled = enabled;
        self
    }
    pub fn build(self) -> bool {
        unsafe {
            imgui_sys::igMenuItemPtr(imgui_sys::ImStr::from(self.label),
                                     self.shortcut
                                         .map(|x| imgui_sys::ImStr::from(x))
                                         .unwrap_or(imgui_sys::ImStr::null()),
                                     self.selected
                                         .map(|x| x as *mut bool)
                                         .unwrap_or(ptr::null_mut()),
                                     self.enabled)
        }
    }
}<|MERGE_RESOLUTION|>--- conflicted
+++ resolved
@@ -54,14 +54,9 @@
         }
     }
     #[inline]
-<<<<<<< HEAD
-    pub fn shortcut(self, shortcut: &'p str) -> Self {
-        MenuItem { shortcut: Some(shortcut), ..self }
-=======
-    pub fn shortcut(mut self, shortcut: ImStr<'p>) -> Self {
+    pub fn shortcut(mut self, shortcut: &'p str) -> Self {
         self.shortcut = Some(shortcut);
         self
->>>>>>> 2c4aeb4d
     }
     #[inline]
     pub fn selected(mut self, selected: &'p mut bool) -> Self {
