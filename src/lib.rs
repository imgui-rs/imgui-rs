--- conflicted
+++ resolved
@@ -486,13 +486,6 @@
     pub fn checkbox<'p>(&self, label: ImStr<'p>, value: &'p mut bool) -> bool {
         unsafe { imgui_sys::igCheckbox(label.as_ptr(), value) }
     }
-    pub fn combo<'p>(&self, label: ImStr<'p>, current_item: &'p mut i32, items: &'p[ImStr<'p>]) -> bool {
-        // TODO: the callback version could avoid allocating this Vec
-        let c_items : Vec<*const c_char> = items.iter().map(|s| s.as_ptr()).collect();
-        unsafe {
-            imgui_sys::igCombo(label.as_ptr(), current_item, c_items.as_ptr(), c_items.len() as c_int, -1)
-        }
-    }
 }
 
 // Widgets: Input
@@ -584,7 +577,6 @@
     pub fn menu_item<'p>(&self, label: ImStr<'p>) -> MenuItem<'ui, 'p> { MenuItem::new(label) }
 }
 
-<<<<<<< HEAD
 // Widgets: Popups
 impl<'ui> Ui<'ui> {
     pub fn open_popup<'p>(&self, str_id: ImStr<'p>) {
@@ -597,7 +589,8 @@
             unsafe { imgui_sys::igEndPopup() };
         }
     }
-=======
+}
+
 //Widgets: Combos 
 impl<'ui> Ui<'ui> {
     pub fn combo<'p>(&self, 
@@ -634,5 +627,4 @@
                                  height_in_items)
         }
     } 
->>>>>>> a7264293
 }