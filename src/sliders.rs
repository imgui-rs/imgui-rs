--- conflicted
+++ resolved
@@ -27,14 +27,9 @@
         }
     }
     #[inline]
-<<<<<<< HEAD
-    pub fn display_format(self, display_format: &'p str) -> Self {
-        SliderInt { display_format: display_format, ..self }
-=======
-    pub fn display_format(mut self, display_format: ImStr<'p>) -> Self {
+    pub fn display_format(mut self, display_format: &'p str) -> Self {
         self.display_format = display_format;
         self
->>>>>>> 2c4aeb4d
     }
     pub fn build(self) -> bool {
         unsafe {
@@ -71,14 +66,9 @@
         }
     }
     #[inline]
-<<<<<<< HEAD
-    pub fn display_format(self, display_format: &'p str) -> Self {
-        SliderFloat { display_format: display_format, ..self }
-=======
-    pub fn display_format(mut self, display_format: ImStr<'p>) -> Self {
+    pub fn display_format(mut self, display_format: &'p str) -> Self {
         self.display_format = display_format;
         self
->>>>>>> 2c4aeb4d
     }
     #[inline]
     pub fn power(mut self, power: f32) -> Self {
