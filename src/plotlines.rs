--- conflicted
+++ resolved
@@ -33,14 +33,9 @@
     }
 
     #[inline]
-<<<<<<< HEAD
-    pub fn overlay_text(self, overlay_text: &'p str) -> Self {
-        PlotLines { overlay_text: Some(overlay_text), ..self }
-=======
-    pub fn overlay_text(mut self, overlay_text: ImStr<'p>) -> Self {
+    pub fn overlay_text(mut self, overlay_text: &'p str) -> Self {
         self.overlay_text = Some(overlay_text);
         self
->>>>>>> 2c4aeb4d
     }
 
     #[inline]
