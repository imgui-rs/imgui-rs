--- conflicted
+++ resolved
@@ -26,14 +26,10 @@
         }
     }
     #[inline]
-<<<<<<< HEAD
-    pub fn label(self, label: &'p str) -> Self { TreeNode { label: Some(label), ..self } }
-=======
-    pub fn label(mut self, label: ImStr<'p>) -> Self {
+    pub fn label(mut self, label: &'p str) -> Self {
         self.label = Some(label);
         self
     }
->>>>>>> 2c4aeb4d
     #[inline]
     pub fn opened(mut self, opened: bool, cond: ImGuiSetCond) -> Self {
         self.opened = opened;
