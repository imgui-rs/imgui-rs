--- conflicted
+++ resolved
@@ -1,14 +1,10 @@
 use imgui_sys;
 use std::marker::PhantomData;
 
-<<<<<<< HEAD
-use super::{ImGuiSetCond, Ui};
-=======
 use super::{ImGuiSetCond, ImGuiTreeNodeFlags, ImGuiTreeNodeFlags_Bullet,
             ImGuiTreeNodeFlags_DefaultOpen, ImGuiTreeNodeFlags_Leaf,
             ImGuiTreeNodeFlags_OpenOnArrow, ImGuiTreeNodeFlags_OpenOnDoubleClick,
-            ImGuiTreeNodeFlags_Selected, ImStr, Ui};
->>>>>>> b903f65d
+            ImGuiTreeNodeFlags_Selected, Ui};
 
 #[must_use]
 pub struct TreeNode<'ui, 'p> {
@@ -61,7 +57,7 @@
 
 #[must_use]
 pub struct CollapsingHeader<'ui, 'p> {
-    label: ImStr<'p>,
+    label: &'p str,
     // Some flags are automatically set in ImGui::CollapsingHeader, so
     // we only support a sensible subset here
     flags: ImGuiTreeNodeFlags,
@@ -69,7 +65,7 @@
 }
 
 impl<'ui, 'p> CollapsingHeader<'ui, 'p> {
-    pub fn new(label: ImStr<'p>) -> Self {
+    pub fn new(label: &'p str) -> Self {
         CollapsingHeader {
             label: label,
             flags: ImGuiTreeNodeFlags::empty(),
@@ -108,6 +104,6 @@
         CollapsingHeader { flags: self.flags.with(ImGuiTreeNodeFlags_Bullet, value), ..self }
     }
     pub fn build(self) -> bool {
-        unsafe { imgui_sys::igCollapsingHeader(self.label.as_ptr(), self.flags) }
+        unsafe { imgui_sys::igCollapsingHeader(imgui_sys::ImStr::from(self.label), self.flags) }
     }
 }